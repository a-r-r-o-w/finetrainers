# LTX-Video

## Training

For LoRA training, specify `--training_type lora`. For full finetuning, specify `--training_type full-finetune`.

```bash
#!/bin/bash
export WANDB_MODE="offline"
export NCCL_P2P_DISABLE=1
export TORCH_NCCL_ENABLE_MONITORING=0
export FINETRAINERS_LOG_LEVEL=DEBUG

GPU_IDS="0,1"

DATA_ROOT="/path/to/dataset"
CAPTION_COLUMN="prompts.txt"
VIDEO_COLUMN="videos.txt"
OUTPUT_DIR="/path/to/models/ltx-video/"

ID_TOKEN="BW_STYLE"

# Model arguments
model_cmd="--model_name ltx_video \
  --pretrained_model_name_or_path Lightricks/LTX-Video"

# Dataset arguments
dataset_cmd="--data_root $DATA_ROOT \
  --video_column $VIDEO_COLUMN \
  --caption_column $CAPTION_COLUMN \
  --id_token $ID_TOKEN \
  --video_resolution_buckets 49x512x768 \
  --caption_dropout_p 0.05"

# Dataloader arguments
dataloader_cmd="--dataloader_num_workers 0"

# Diffusion arguments
diffusion_cmd="--flow_weighting_scheme logit_normal"

# Training arguments
training_cmd="--training_type lora \
  --seed 42 \
  --batch_size 1 \
  --train_steps 3000 \
  --rank 128 \
  --lora_alpha 128 \
  --target_modules to_q to_k to_v to_out.0 \
  --gradient_accumulation_steps 4 \
  --gradient_checkpointing \
  --checkpointing_steps 500 \
  --checkpointing_limit 2 \
  --enable_slicing \
  --enable_tiling"

# Optimizer arguments
optimizer_cmd="--optimizer adamw \
  --lr 3e-5 \
  --lr_scheduler constant_with_warmup \
  --lr_warmup_steps 100 \
  --lr_num_cycles 1 \
  --beta1 0.9 \
  --beta2 0.95 \
  --weight_decay 1e-4 \
  --epsilon 1e-8 \
  --max_grad_norm 1.0"

# Miscellaneous arguments
miscellaneous_cmd="--tracker_name finetrainers-ltxv \
  --output_dir $OUTPUT_DIR \
  --nccl_timeout 1800 \
  --report_to wandb"

cmd="accelerate launch --config_file accelerate_configs/uncompiled_2.yaml --gpu_ids $GPU_IDS train.py \
  $model_cmd \
  $dataset_cmd \
  $dataloader_cmd \
  $diffusion_cmd \
  $training_cmd \
  $optimizer_cmd \
  $miscellaneous_cmd"

echo "Running command: $cmd"
eval $cmd
echo -ne "-------------------- Finished executing script --------------------\n\n"
```

## Memory Usage

<<<<<<< HEAD
> [!NOTE]
>
> The below measurements are done in `torch.bfloat16` precision. Memory usage can further be reduce by passing `--layerwise_upcasting_modules transformer` to the training script. This will cast the model weights to `torch.float8_e4m3fn` or `torch.float8_e5m2`, which halves the memory requirement for model weights. Computation is performed in the dtype set by `--transformer_dtype` (which defaults to `bf16`).
=======
### LoRA
>>>>>>> e5df80cc

LoRA with rank 128, batch size 1, gradient checkpointing, optimizer adamw, `49x512x768` resolution, **without precomputation**:

```
Training configuration: {
    "trainable parameters": 117440512,
    "total samples": 69,
    "train epochs": 1,
    "train steps": 10,
    "batches per device": 1,
    "total batches observed per epoch": 69,
    "train batch size": 1,
    "gradient accumulation steps": 1
}
```

| stage                   | memory_allocated | max_memory_reserved |
|:-----------------------:|:----------------:|:-------------------:|
| before training start   | 13.486           | 13.879              |
| before validation start | 14.146           | 17.623              |
| after validation end    | 14.146           | 17.623              |
| after epoch 1           | 14.146           | 17.623              |
| after training end      | 4.461            | 17.623              |

Note: requires about `18` GB of VRAM without precomputation.

LoRA with rank 128, batch size 1, gradient checkpointing, optimizer adamw, `49x512x768` resolution, **with precomputation**:

```
Training configuration: {
    "trainable parameters": 117440512,
    "total samples": 1,
    "train epochs": 10,
    "train steps": 10,
    "batches per device": 1,
    "total batches observed per epoch": 1,
    "train batch size": 1,
    "gradient accumulation steps": 1
}
```

| stage                         | memory_allocated | max_memory_reserved |
|:-----------------------------:|:----------------:|:-------------------:|
| after precomputing conditions | 8.88             | 8.920               |
| after precomputing latents    | 9.684            | 11.613              |
| before training start         | 3.809            | 10.010              |
| after epoch 1                 | 4.26             | 10.916              |
| before validation start       | 4.26             | 10.916              |
| after validation end          | 13.924           | 17.262              |
| after training end            | 4.26             | 14.314              |

Note: requires about `17.5` GB of VRAM with precomputation. If validation is not performed, the memory usage is reduced to `11` GB.

### Full Finetuning

```
Training configuration: {
    "trainable parameters": 1923385472,
    "total samples": 1,
    "train epochs": 10,
    "train steps": 10,
    "batches per device": 1,
    "total batches observed per epoch": 1,
    "train batch size": 1,
    "gradient accumulation steps": 1
}
```

| stage                         | memory_allocated | max_memory_reserved |
|:-----------------------------:|:----------------:|:-------------------:|
| after precomputing conditions | 8.89             | 8.937               |
| after precomputing latents    | 9.701            | 11.615              |
| before training start         | 3.583            | 4.025               |
| after epoch 1                 | 10.769           | 20.357              |
| before validation start       | 10.769           | 20.357              |
| after validation end          | 10.769           | 28.332              |
| after training end            | 10.769           | 12.904              |

## Inference

Assuming your LoRA is saved and pushed to the HF Hub, and named `my-awesome-name/my-awesome-lora`, we can now use the finetuned model for inference:

```diff
import torch
from diffusers import LTXPipeline
from diffusers.utils import export_to_video

pipe = LTXPipeline.from_pretrained(
    "Lightricks/LTX-Video", torch_dtype=torch.bfloat16
).to("cuda")
+ pipe.load_lora_weights("my-awesome-name/my-awesome-lora", adapter_name="ltxv-lora")
+ pipe.set_adapters(["ltxv-lora"], [0.75])

video = pipe("<my-awesome-prompt>").frames[0]
export_to_video(video, "output.mp4", fps=8)
```

You can refer to the following guides to know more about the model pipeline and performing LoRA inference in `diffusers`:

* [LTX-Video in Diffusers](https://huggingface.co/docs/diffusers/main/en/api/pipelines/ltx_video)
* [Load LoRAs for inference](https://huggingface.co/docs/diffusers/main/en/tutorials/using_peft_for_inference)
* [Merge LoRAs](https://huggingface.co/docs/diffusers/main/en/using-diffusers/merge_loras)<|MERGE_RESOLUTION|>--- conflicted
+++ resolved
@@ -87,13 +87,11 @@
 
 ## Memory Usage
 
-<<<<<<< HEAD
+### LoRA
+
 > [!NOTE]
 >
 > The below measurements are done in `torch.bfloat16` precision. Memory usage can further be reduce by passing `--layerwise_upcasting_modules transformer` to the training script. This will cast the model weights to `torch.float8_e4m3fn` or `torch.float8_e5m2`, which halves the memory requirement for model weights. Computation is performed in the dtype set by `--transformer_dtype` (which defaults to `bf16`).
-=======
-### LoRA
->>>>>>> e5df80cc
 
 LoRA with rank 128, batch size 1, gradient checkpointing, optimizer adamw, `49x512x768` resolution, **without precomputation**:
 
