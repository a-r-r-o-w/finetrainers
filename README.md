# finetrainers 🧪

`cogvideox-factory` was renamed to `finetrainers`. If you're looking to train CogVideoX or Mochi with the legacy training scripts, please refer to [this](./training/README.md) README instead. Everything in the `training/` directory will be eventually moved and supported under `finetrainers`.

FineTrainers is a work-in-progress library to support (accessible) training of video models. Our first priority is to support LoRA training for all popular video models in [Diffusers](https://github.com/huggingface/diffusers), and eventually other methods like controlnets, control-loras, distillation, etc.

<table align="center">
<tr>
  <td align="center"><video src="https://github.com/user-attachments/assets/aad07161-87cb-4784-9e6b-16d06581e3e5">Your browser does not support the video tag.</video></td>
</tr>
</table>

## News

- 🔥 **2024-12-20**: Support for T2V LoRA finetuning of [CogVideoX](https://huggingface.co/docs/diffusers/main/api/pipelines/cogvideox) added! 
- 🔥 **2024-12-20**: Support for T2V LoRA finetuning of [Hunyuan Video](https://huggingface.co/docs/diffusers/main/api/pipelines/hunyuan_video) added! We would like to thank @SHYuanBest for his work on a training script [here](https://github.com/huggingface/diffusers/pull/10254).
- 🔥 **2024-12-18**: Support for T2V LoRA finetuning of [LTX Video](https://huggingface.co/docs/diffusers/main/api/pipelines/ltx_video) added!

## Table of Contents

* [Quickstart](#quickstart)
* [Support Matrix](#support-matrix)
* [Acknowledgements](#acknowledgements)

## Quickstart

Clone the repository and make sure the requirements are installed: `pip install -r requirements.txt` and install `diffusers` from source by `pip install git+https://github.com/huggingface/diffusers`.

Then download a dataset:

```bash
# install `huggingface_hub`
huggingface-cli download \
  --repo-type dataset Wild-Heart/Disney-VideoGeneration-Dataset \
  --local-dir video-dataset-disney
```

Then launch LoRA fine-tuning. Below we provide an example for LTX-Video. We refer the users to [`docs/training`](./docs/training/) to learn more details.

> [!IMPORTANT] 
> It is recommended to use Pytorch 2.5.1 or above for training. Previous versions can lead to completely black videos, OOM errors, or other issues and are not tested.

<details>
<summary>Training command</summary>

```bash
#!/bin/bash
export WANDB_MODE="offline"
export NCCL_P2P_DISABLE=1
export TORCH_NCCL_ENABLE_MONITORING=0
export FINETRAINERS_LOG_LEVEL=DEBUG

GPU_IDS="0,1"

DATA_ROOT="/path/to/video-dataset-disney"
CAPTION_COLUMN="prompts.txt"
VIDEO_COLUMN="videos.txt"
OUTPUT_DIR="/path/to/output/directory/ltx-video/ltxv_disney"

ID_TOKEN="BW_STYLE"

# Model arguments
model_cmd="--model_name ltx_video \
  --pretrained_model_name_or_path Lightricks/LTX-Video"

# Dataset arguments
dataset_cmd="--data_root $DATA_ROOT \
  --video_column $VIDEO_COLUMN \
  --caption_column $CAPTION_COLUMN \
  --id_token $ID_TOKEN \
  --video_resolution_buckets 49x512x768 \
  --caption_dropout_p 0.05"

# Dataloader arguments
dataloader_cmd="--dataloader_num_workers 0"

# Diffusion arguments
diffusion_cmd="--flow_resolution_shifting"

# Training arguments
training_cmd="--training_type lora \
  --seed 42 \
  --mixed_precision bf16 \
  --batch_size 1 \
  --train_steps 1200 \
  --rank 128 \
  --lora_alpha 128 \
  --target_modules to_q to_k to_v to_out.0 \
  --gradient_accumulation_steps 1 \
  --gradient_checkpointing \
  --checkpointing_steps 500 \
  --checkpointing_limit 2 \
  --enable_slicing \
  --enable_tiling"

# Optimizer arguments
optimizer_cmd="--optimizer adamw \
  --lr 3e-5 \
  --lr_scheduler constant_with_warmup \
  --lr_warmup_steps 100 \
  --lr_num_cycles 1 \
  --beta1 0.9 \
  --beta2 0.95 \
  --weight_decay 1e-4 \
  --epsilon 1e-8 \
  --max_grad_norm 1.0"

# Miscellaneous arguments
miscellaneous_cmd="--tracker_name finetrainers-ltxv \
  --output_dir $OUTPUT_DIR \
  --nccl_timeout 1800 \
  --report_to wandb"

cmd="accelerate launch --config_file accelerate_configs/uncompiled_2.yaml --gpu_ids $GPU_IDS train.py \
  $model_cmd \
  $dataset_cmd \
  $dataloader_cmd \
  $diffusion_cmd \
  $training_cmd \
  $optimizer_cmd \
<<<<<<< HEAD
  $validation_cmd \
  $miscellaneous_cmd"

echo "Running command: $cmd"
eval $cmd
echo -ne "-------------------- Finished executing script --------------------\n\n"
```

### Inference:

Assuming your LoRA is saved and pushed to the HF Hub, and named `my-awesome-name/my-awesome-lora`, we can now use the finetuned model for inference:

```diff
import torch
from diffusers import LTXPipeline
from diffusers.utils import export_to_video

pipe = LTXPipeline.from_pretrained(
    "Lightricks/LTX-Video", torch_dtype=torch.bfloat16
).to("cuda")
+ pipe.load_lora_weights("my-awesome-name/my-awesome-lora", adapter_name="ltxv-lora")
+ pipe.set_adapters(["ltxv-lora"], [0.75])

video = pipe("<my-awesome-prompt>").frames[0]
export_to_video(video, "output.mp4", fps=8)
```

### Memory Usage

LoRA with rank 128, batch size 1, gradient checkpointing, optimizer adamw, `49x512x768` resolution, **without precomputation**:

```
Training configuration: {
    "trainable parameters": 117440512,
    "total samples": 69,
    "train epochs": 1,
    "train steps": 10,
    "batches per device": 1,
    "total batches observed per epoch": 69,
    "train batch size": 1,
    "gradient accumulation steps": 1
}
```

| stage                   | memory_allocated | max_memory_reserved |
|:-----------------------:|:----------------:|:-------------------:|
| before training start   | 13.486           | 13.879              |
| before validation start | 14.146           | 17.623              |
| after validation end    | 14.146           | 17.623              |
| after epoch 1           | 14.146           | 17.623              |
| after training end      | 4.461            | 17.623              |

Note: requires about `18` GB of VRAM without precomputation.

LoRA with rank 128, batch size 1, gradient checkpointing, optimizer adamw, `49x512x768` resolution, **with precomputation**:

```
Training configuration: {
    "trainable parameters": 117440512,
    "total samples": 1,
    "train epochs": 10,
    "train steps": 10,
    "batches per device": 1,
    "total batches observed per epoch": 1,
    "train batch size": 1,
    "gradient accumulation steps": 1
}
```

| stage                         | memory_allocated | max_memory_reserved |
|:-----------------------------:|:----------------:|:-------------------:|
| after precomputing conditions | 8.88             | 8.920               |
| after precomputing latents    | 9.684            | 11.613              |
| before training start         | 3.809            | 10.010              |
| after epoch 1                 | 4.26             | 10.916              |
| before validation start       | 4.26             | 10.916              |
| after validation end          | 13.924           | 17.262              |
| after training end            | 4.26             | 14.314              |

Note: requires about `17.5` GB of VRAM with precomputation. If validation is not performed, the memory usage is reduced to `11` GB.

</details>

<details>
<summary> Hunyuan Video </summary>

> ![NOTE]
> Using images for finetuning is also supported. The dataset format remains the same. TODO(aryan): add example
>
> For example, to finetune with `512x512` resolution images, one must specify `--video_resolution_buckets 1x512x512` and point to the image files correctly.
>
> Suggested hyper-parameters when finetuning with 100 images:
> - `--rank`: `32` or above. `128` works well with a large number of images and videos.
> - `--train_steps 1000`
> - `--gradient_accumulation_steps 2`
> - `--lr 3e-5`
> - `--weight_decay 0.01`

### Training:

```bash
#!/bin/bash

# export TORCH_LOGS="+dynamo,recompiles,graph_breaks"
# export TORCHDYNAMO_VERBOSE=1
export WANDB_MODE="offline"
export NCCL_P2P_DISABLE=1
export TORCH_NCCL_ENABLE_MONITORING=0
export FINETRAINERS_LOG_LEVEL=DEBUG

GPU_IDS="0,1,2,3,4,5,6,7"

DATA_ROOT="/path/to/dataset"
CAPTION_COLUMN="prompts.txt"
VIDEO_COLUMN="videos.txt"
OUTPUT_DIR="/path/to/models/hunyuan-video/hunyuan-video-loras/hunyuan-video_cakify_500_3e-5_constant_with_warmup"

ID_TOKEN="afkx"

# Model arguments
model_cmd="--model_name hunyuan_video \
  --pretrained_model_name_or_path hunyuanvideo-community/HunyuanVideo"

# Dataset arguments
dataset_cmd="--data_root $DATA_ROOT \
  --video_column $VIDEO_COLUMN \
  --caption_column $CAPTION_COLUMN \
  --id_token $ID_TOKEN \
  --video_resolution_buckets 17x512x768 49x512x768 61x512x768 \
  --caption_dropout_p 0.05"

# Dataloader arguments
dataloader_cmd="--dataloader_num_workers 0"

# Diffusion arguments
diffusion_cmd="--flow_shift 7.0"

# Training arguments
training_cmd="--training_type lora \
  --seed 42 \
  --mixed_precision bf16 \
  --batch_size 1 \
  --train_steps 500 \
  --rank 128 \
  --lora_alpha 128 \
  --target_modules to_q to_k to_v to_out.0 add_q_proj add_k_proj add_v_proj to_add_out \
  --gradient_accumulation_steps 1 \
  --gradient_checkpointing \
  --checkpointing_steps 500 \
  --checkpointing_limit 2 \
  --enable_slicing \
  --enable_tiling"

# Optimizer arguments
optimizer_cmd="--optimizer adamw \
  --lr 2e-5 \
  --lr_scheduler constant_with_warmup \
  --lr_warmup_steps 100 \
  --lr_num_cycles 1 \
  --beta1 0.9 \
  --beta2 0.95 \
  --weight_decay 1e-4 \
  --epsilon 1e-8 \
  --max_grad_norm 1.0"

# Validation arguments
validation_cmd="--validation_prompts \"$ID_TOKEN A baker carefully cuts a green bell pepper cake on a white plate against a bright yellow background, followed by a strawberry cake with a similar slice of cake being cut before the interior of the bell pepper cake is revealed with the surrounding cake-to-object sequence.@@@49x512x768:::$ID_TOKEN A cake shaped like a Nutella container is carefully sliced, revealing a light interior, amidst a Nutella-themed setup, showcasing deliberate cutting and preserved details for an appetizing dessert presentation on a white base with accompanying jello and cutlery, highlighting culinary skills and creative cake designs.@@@49x512x768:::$ID_TOKEN A cake shaped like a Nutella container is carefully sliced, revealing a light interior, amidst a Nutella-themed setup, showcasing deliberate cutting and preserved details for an appetizing dessert presentation on a white base with accompanying jello and cutlery, highlighting culinary skills and creative cake designs.@@@61x512x768:::$ID_TOKEN A vibrant orange cake disguised as a Nike packaging box sits on a dark surface, meticulous in its detail and design, complete with a white swoosh and 'NIKE' logo. A person's hands, holding a knife, hover over the cake, ready to make a precise cut, amidst a simple and clean background.@@@61x512x768:::$ID_TOKEN A vibrant orange cake disguised as a Nike packaging box sits on a dark surface, meticulous in its detail and design, complete with a white swoosh and 'NIKE' logo. A person's hands, holding a knife, hover over the cake, ready to make a precise cut, amidst a simple and clean background.@@@97x512x768:::$ID_TOKEN A vibrant orange cake disguised as a Nike packaging box sits on a dark surface, meticulous in its detail and design, complete with a white swoosh and 'NIKE' logo. A person's hands, holding a knife, hover over the cake, ready to make a precise cut, amidst a simple and clean background.@@@129x512x768:::$ID_TOKEN A person with gloved hands carefully cuts a cake shaped like a Skittles bottle, beginning with a precise incision at the lid, followed by careful sequential cuts around the neck, eventually detaching the lid from the body, revealing the chocolate interior of the cake while showcasing the layered design's detail.@@@61x512x768:::$ID_TOKEN A woman with long brown hair and light skin smiles at another woman with long blonde hair. The woman with brown hair wears a black jacket and has a small, barely noticeable mole on her right cheek. The camera angle is a close-up, focused on the woman with brown hair's face. The lighting is warm and natural, likely from the setting sun, casting a soft glow on the scene. The scene appears to be real-life footage@@@61x512x768\" \
  --num_validation_videos 1 \
  --validation_steps 100"

# Miscellaneous arguments
miscellaneous_cmd="--tracker_name finetrainers-hunyuan-video \
  --output_dir $OUTPUT_DIR \
  --nccl_timeout 1800 \
  --report_to wandb"

cmd="accelerate launch --config_file accelerate_configs/uncompiled_8.yaml --gpu_ids $GPU_IDS train.py \
  $model_cmd \
  $dataset_cmd \
  $dataloader_cmd \
  $diffusion_cmd \
  $training_cmd \
  $optimizer_cmd \
  $validation_cmd \
=======
>>>>>>> eeb4dd7a
  $miscellaneous_cmd"

echo "Running command: $cmd"
eval $cmd
echo -ne "-------------------- Finished executing script --------------------\n\n"
```

</details>

Here we are using two GPUs. But one can do single-GPU training by setting `GPU_IDS=0`. By default, we are using some simple optimizations to reduce memory consumption (such as gradient checkpointing). Please refer to [docs/training/optimizations](./docs/training/optimization.md) to learn about the memory optimizations currently supported.

For inference, refer [here](./docs/training/ltx_video.md#inference). For docs related to the other supported model, refer [here](./docs/training/).

## Support Matrix

<div align="center">

| Model Name | Tasks                | Ckpts Tested                                                                                                                                         | Min. GPU<br>VRAM | Comments                                                     |
|:------------:|:---------------------:|:------------------------------------------------------------------------------------------------------------------------------------------------------:|:----------------------:|:--------------------------------------------------------------:|
| [LTX-Video](https://huggingface.co/docs/diffusers/main/api/pipelines/ltx_video) | <ul><li>T2V ✅</li><li> I2V ❌</li></ul> | [Lightricks/LTX-Video](https://huggingface.co/Lightricks/LTX-Video)                                                                                 | 11 GB                | Fast to train                                                 |
| [HunyuanVideo](https://huggingface.co/docs/diffusers/main/api/pipelines/hunyuan_video) | <ul><li>T2V ✅</li><li> I2V ❌</li></ul> | [tencent/HunyuanVideo](https://huggingface.co/tencent/HunyuanVideo)                                                                                 | 42 GB                 | -                                                            |
| [CogVideoX](https://huggingface.co/docs/diffusers/main/api/pipelines/cogvideox) | <ul><li>T2V ✅</li><li> I2V ❌</li></ul> | <ul><li>[THUDM/CogVideoX1.5-5B](https://huggingface.co/THUDM/CogVideoX1.5-5B)</li><li>[THUDM/CogVideoX-5b](https://huggingface.co/THUDM/CogVideoX-5b)</li><li>[THUDM/CogVideoX-2b](https://huggingface.co/THUDM/CogVideoX-2b)</li> | - GB                 | Training with multi-bucket, multi-resolution frames is supported. |

</div>

Note that the memory consumption in the table is reported with most of the options, discussed in [docs/training/optimizations](./docs/training/optimization.md), enabled.

If you would like to use a custom dataset, refer to the dataset preparation guide [here](./docs/dataset/README.md).

## Acknowledgements

* `finetrainers` builds on top of a body of great open-source libraries: `transformers`, `accelerate`, `peft`, `diffusers`, `bitsandbytes`, `torchao`, `deepspeed` -- to name a few.
* Some of the design choices of `finetrainers` were inspired by [`SimpleTuner`](https://github.com/bghira/SimpleTuner).<|MERGE_RESOLUTION|>--- conflicted
+++ resolved
@@ -118,193 +118,6 @@
   $diffusion_cmd \
   $training_cmd \
   $optimizer_cmd \
-<<<<<<< HEAD
-  $validation_cmd \
-  $miscellaneous_cmd"
-
-echo "Running command: $cmd"
-eval $cmd
-echo -ne "-------------------- Finished executing script --------------------\n\n"
-```
-
-### Inference:
-
-Assuming your LoRA is saved and pushed to the HF Hub, and named `my-awesome-name/my-awesome-lora`, we can now use the finetuned model for inference:
-
-```diff
-import torch
-from diffusers import LTXPipeline
-from diffusers.utils import export_to_video
-
-pipe = LTXPipeline.from_pretrained(
-    "Lightricks/LTX-Video", torch_dtype=torch.bfloat16
-).to("cuda")
-+ pipe.load_lora_weights("my-awesome-name/my-awesome-lora", adapter_name="ltxv-lora")
-+ pipe.set_adapters(["ltxv-lora"], [0.75])
-
-video = pipe("<my-awesome-prompt>").frames[0]
-export_to_video(video, "output.mp4", fps=8)
-```
-
-### Memory Usage
-
-LoRA with rank 128, batch size 1, gradient checkpointing, optimizer adamw, `49x512x768` resolution, **without precomputation**:
-
-```
-Training configuration: {
-    "trainable parameters": 117440512,
-    "total samples": 69,
-    "train epochs": 1,
-    "train steps": 10,
-    "batches per device": 1,
-    "total batches observed per epoch": 69,
-    "train batch size": 1,
-    "gradient accumulation steps": 1
-}
-```
-
-| stage                   | memory_allocated | max_memory_reserved |
-|:-----------------------:|:----------------:|:-------------------:|
-| before training start   | 13.486           | 13.879              |
-| before validation start | 14.146           | 17.623              |
-| after validation end    | 14.146           | 17.623              |
-| after epoch 1           | 14.146           | 17.623              |
-| after training end      | 4.461            | 17.623              |
-
-Note: requires about `18` GB of VRAM without precomputation.
-
-LoRA with rank 128, batch size 1, gradient checkpointing, optimizer adamw, `49x512x768` resolution, **with precomputation**:
-
-```
-Training configuration: {
-    "trainable parameters": 117440512,
-    "total samples": 1,
-    "train epochs": 10,
-    "train steps": 10,
-    "batches per device": 1,
-    "total batches observed per epoch": 1,
-    "train batch size": 1,
-    "gradient accumulation steps": 1
-}
-```
-
-| stage                         | memory_allocated | max_memory_reserved |
-|:-----------------------------:|:----------------:|:-------------------:|
-| after precomputing conditions | 8.88             | 8.920               |
-| after precomputing latents    | 9.684            | 11.613              |
-| before training start         | 3.809            | 10.010              |
-| after epoch 1                 | 4.26             | 10.916              |
-| before validation start       | 4.26             | 10.916              |
-| after validation end          | 13.924           | 17.262              |
-| after training end            | 4.26             | 14.314              |
-
-Note: requires about `17.5` GB of VRAM with precomputation. If validation is not performed, the memory usage is reduced to `11` GB.
-
-</details>
-
-<details>
-<summary> Hunyuan Video </summary>
-
-> ![NOTE]
-> Using images for finetuning is also supported. The dataset format remains the same. TODO(aryan): add example
->
-> For example, to finetune with `512x512` resolution images, one must specify `--video_resolution_buckets 1x512x512` and point to the image files correctly.
->
-> Suggested hyper-parameters when finetuning with 100 images:
-> - `--rank`: `32` or above. `128` works well with a large number of images and videos.
-> - `--train_steps 1000`
-> - `--gradient_accumulation_steps 2`
-> - `--lr 3e-5`
-> - `--weight_decay 0.01`
-
-### Training:
-
-```bash
-#!/bin/bash
-
-# export TORCH_LOGS="+dynamo,recompiles,graph_breaks"
-# export TORCHDYNAMO_VERBOSE=1
-export WANDB_MODE="offline"
-export NCCL_P2P_DISABLE=1
-export TORCH_NCCL_ENABLE_MONITORING=0
-export FINETRAINERS_LOG_LEVEL=DEBUG
-
-GPU_IDS="0,1,2,3,4,5,6,7"
-
-DATA_ROOT="/path/to/dataset"
-CAPTION_COLUMN="prompts.txt"
-VIDEO_COLUMN="videos.txt"
-OUTPUT_DIR="/path/to/models/hunyuan-video/hunyuan-video-loras/hunyuan-video_cakify_500_3e-5_constant_with_warmup"
-
-ID_TOKEN="afkx"
-
-# Model arguments
-model_cmd="--model_name hunyuan_video \
-  --pretrained_model_name_or_path hunyuanvideo-community/HunyuanVideo"
-
-# Dataset arguments
-dataset_cmd="--data_root $DATA_ROOT \
-  --video_column $VIDEO_COLUMN \
-  --caption_column $CAPTION_COLUMN \
-  --id_token $ID_TOKEN \
-  --video_resolution_buckets 17x512x768 49x512x768 61x512x768 \
-  --caption_dropout_p 0.05"
-
-# Dataloader arguments
-dataloader_cmd="--dataloader_num_workers 0"
-
-# Diffusion arguments
-diffusion_cmd="--flow_shift 7.0"
-
-# Training arguments
-training_cmd="--training_type lora \
-  --seed 42 \
-  --mixed_precision bf16 \
-  --batch_size 1 \
-  --train_steps 500 \
-  --rank 128 \
-  --lora_alpha 128 \
-  --target_modules to_q to_k to_v to_out.0 add_q_proj add_k_proj add_v_proj to_add_out \
-  --gradient_accumulation_steps 1 \
-  --gradient_checkpointing \
-  --checkpointing_steps 500 \
-  --checkpointing_limit 2 \
-  --enable_slicing \
-  --enable_tiling"
-
-# Optimizer arguments
-optimizer_cmd="--optimizer adamw \
-  --lr 2e-5 \
-  --lr_scheduler constant_with_warmup \
-  --lr_warmup_steps 100 \
-  --lr_num_cycles 1 \
-  --beta1 0.9 \
-  --beta2 0.95 \
-  --weight_decay 1e-4 \
-  --epsilon 1e-8 \
-  --max_grad_norm 1.0"
-
-# Validation arguments
-validation_cmd="--validation_prompts \"$ID_TOKEN A baker carefully cuts a green bell pepper cake on a white plate against a bright yellow background, followed by a strawberry cake with a similar slice of cake being cut before the interior of the bell pepper cake is revealed with the surrounding cake-to-object sequence.@@@49x512x768:::$ID_TOKEN A cake shaped like a Nutella container is carefully sliced, revealing a light interior, amidst a Nutella-themed setup, showcasing deliberate cutting and preserved details for an appetizing dessert presentation on a white base with accompanying jello and cutlery, highlighting culinary skills and creative cake designs.@@@49x512x768:::$ID_TOKEN A cake shaped like a Nutella container is carefully sliced, revealing a light interior, amidst a Nutella-themed setup, showcasing deliberate cutting and preserved details for an appetizing dessert presentation on a white base with accompanying jello and cutlery, highlighting culinary skills and creative cake designs.@@@61x512x768:::$ID_TOKEN A vibrant orange cake disguised as a Nike packaging box sits on a dark surface, meticulous in its detail and design, complete with a white swoosh and 'NIKE' logo. A person's hands, holding a knife, hover over the cake, ready to make a precise cut, amidst a simple and clean background.@@@61x512x768:::$ID_TOKEN A vibrant orange cake disguised as a Nike packaging box sits on a dark surface, meticulous in its detail and design, complete with a white swoosh and 'NIKE' logo. A person's hands, holding a knife, hover over the cake, ready to make a precise cut, amidst a simple and clean background.@@@97x512x768:::$ID_TOKEN A vibrant orange cake disguised as a Nike packaging box sits on a dark surface, meticulous in its detail and design, complete with a white swoosh and 'NIKE' logo. A person's hands, holding a knife, hover over the cake, ready to make a precise cut, amidst a simple and clean background.@@@129x512x768:::$ID_TOKEN A person with gloved hands carefully cuts a cake shaped like a Skittles bottle, beginning with a precise incision at the lid, followed by careful sequential cuts around the neck, eventually detaching the lid from the body, revealing the chocolate interior of the cake while showcasing the layered design's detail.@@@61x512x768:::$ID_TOKEN A woman with long brown hair and light skin smiles at another woman with long blonde hair. The woman with brown hair wears a black jacket and has a small, barely noticeable mole on her right cheek. The camera angle is a close-up, focused on the woman with brown hair's face. The lighting is warm and natural, likely from the setting sun, casting a soft glow on the scene. The scene appears to be real-life footage@@@61x512x768\" \
-  --num_validation_videos 1 \
-  --validation_steps 100"
-
-# Miscellaneous arguments
-miscellaneous_cmd="--tracker_name finetrainers-hunyuan-video \
-  --output_dir $OUTPUT_DIR \
-  --nccl_timeout 1800 \
-  --report_to wandb"
-
-cmd="accelerate launch --config_file accelerate_configs/uncompiled_8.yaml --gpu_ids $GPU_IDS train.py \
-  $model_cmd \
-  $dataset_cmd \
-  $dataloader_cmd \
-  $diffusion_cmd \
-  $training_cmd \
-  $optimizer_cmd \
-  $validation_cmd \
-=======
->>>>>>> eeb4dd7a
   $miscellaneous_cmd"
 
 echo "Running command: $cmd"
