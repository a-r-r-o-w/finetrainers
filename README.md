<<<<<<< HEAD
# CogVideoX Factory

## Introduction

This is a repos for CogVideoX Fine-tuning.

=======
# CogVideoX Factory 🧪
>>>>>>> 795f2c24

Fine-tune Cog family of video models for custom video generation under 24GB of GPU memory ⚡️📼

TODO: Add table with fun video results

## Quickstart

Make sure the requirements are installed: `pip install -r requirements.txt`. 

Then download a dataset:

```bash
# install `huggingface_hub`
huggingface-cli download \
  --repo-type dataset Wild-Heart/Disney-VideoGeneration-Dataset \
  --local-dir video-dataset-disney
```

Then launch LoRA fine-tuning for text-to-video:

```bash
TODO
```

We can now use the trained model for inference:

```python
TODO
```

We can also fine-tune the 5B variant with LoRA:

```python
TODO
```

Below we provide additional sections detailing on more options we provide in this repository. They all attempt to make fine-tuning for video models as accessible as possible. 

## Dataset Preparation

Create two files where one file contains line-separated prompts and another file contains line-separated paths to video data (the path to video files must be relative to the path you pass when specifying `--data_root`). Let's take a look at an example to understand this better!

Assume you've specified `--data_root` as `/dataset`, and that this directory contains the files: `prompts.txt` and `videos.txt`.

The `prompts.txt` file should contain line-separated prompts:

```
A black and white animated sequence featuring a rabbit, named Rabbity Ribfried, and an anthropomorphic goat in a musical, playful environment, showcasing their evolving interaction.
A black and white animated sequence on a ship's deck features a bulldog character, named Bully Bulldoger, showcasing exaggerated facial expressions and body language. The character progresses from confident to focused, then to strained and distressed, displaying a range of emotions as it navigates challenges. The ship's interior remains static in the background, with minimalistic details such as a bell and open door. The character's dynamic movements and changing expressions drive the narrative, with no camera movement to distract from its evolving reactions and physical gestures.
...
```

The `videos.txt` file should contain line-separate paths to video files. Note that the path should be _relative_ to the `--data_root` directory.

```bash
videos/00000.mp4
videos/00001.mp4
...
```

Overall, this is how your dataset would look like if you ran the `tree` command on the dataset root directory:

```bash
/dataset
├── prompts.txt
├── videos.txt
├── videos
    ├── videos/00000.mp4
    ├── videos/00001.mp4
    ├── ...
```

When using this format, the `--caption_column` must be `prompts.txt` and `--video_column` must be `videos.txt`. If you, instead, have your data stored in a CSV file, you can also specify `--dataset_file` as the path to CSV, the `--caption_column` and `--video_column` as the actual column names in the CSV file.

As an example, let's use [this](https://huggingface.co/datasets/Wild-Heart/Disney-VideoGeneration-Dataset) Disney dataset for finetuning. To download, one can use the 🤗 Hugging Face CLI.

```bash
huggingface-cli download --repo-type dataset Wild-Heart/Disney-VideoGeneration-Dataset --local-dir video-dataset-disney
```

TODO: Add a section on creating and using precomputed embeddings.

## Training

We provide training script for both text-to-video and image-to-video generation which are compatible with the [Cog family of models](https://huggingface.co/collections/THUDM/cogvideo-66c08e62f1685a3ade464cce).

Take a look at `training/*.sh`

Note: Untested on MPS

## Memory requirements

<table align="center">
<tr>
  <td align="center"><a href="https://www.youtube.com/watch?v=UvRl4ansfCg"> Slaying OOMs with PyTorch</a></td>
</tr>
<tr>
  <td align="center"><img src="assets/slaying-ooms.png" style="width: 480px; height: 480px;"></td>
</tr>
</table>

Supported and verified memory optimizations for training include:

- `CPUOffloadOptimizer` from [`torchao`](https://github.com/pytorch/ao). You can read about its capabilities and limitations [here](https://github.com/pytorch/ao/tree/main/torchao/prototype/low_bit_optim#optimizer-cpu-offload). In short, it allows you to use the CPU for storing trainable parameters and gradients. This results in the optimizer step happening on the CPU, which requires a fast CPU optimizer, such as `torch.optim.AdamW(fused=True)` or applying `torch.compile` on the optimizer step. Additionally, it is recommended to not `torch.compile` your model for training. Gradient clipping and accumulation is not supported yet either.
- Low-bit optimizers from [`bitsandbytes`](https://huggingface.co/docs/bitsandbytes/optimizers). TODO: to test and make [`torchao`](https://github.com/pytorch/ao/tree/main/torchao/prototype/low_bit_optim) ones work
- DeepSpeed Zero2: Since we rely on `accelerate`, follow [this guide](https://huggingface.co/docs/accelerate/en/usage_guides/deepspeed) to configure your `accelerate` installation to enable training with DeepSpeed Zero2 optimizations. 

> [!IMPORTANT]
> The memory requirements are reported after running the `training/prepare_dataset.py`, which converts the videos and captions to latents and embeddings. During training, we directly load the latents and embeddings, and do not require the VAE or the T5 text encoder. However, if you perform validation/testing, these must be loaded and increase the amount of required memory. Not performing validation/testing saves a significant amount of memory, which can be used to focus solely on training if you're on smaller VRAM GPUs.

### LoRA finetuning

<details>
<summary> AdamW </summary>

With `train_batch_size = 1`:

|       model        | lora rank | gradient_checkpointing | memory_before_training | memory_before_validation | memory_after_validation | memory_after_testing |
|:------------------:|:---------:|:----------------------:|:----------------------:|:------------------------:|:-----------------------:|:--------------------:|
| THUDM/CogVideoX-2b |    16     |          False         |         12.945         |          43.764          |         46.918          |       24.234         |
| THUDM/CogVideoX-2b |    16     |          True          |         12.945         |          12.945          |         21.121          |       24.234         |
| THUDM/CogVideoX-2b |    64     |          False         |         13.035         |          44.314          |         47.469          |       24.469         |
| THUDM/CogVideoX-2b |    64     |          True          |         13.036         |          13.035          |         21.564          |       24.500         |
| THUDM/CogVideoX-2b |    256    |          False         |         13.095         |          45.826          |         48.990          |       25.543         |
| THUDM/CogVideoX-2b |    256    |          True          |         13.094         |          13.095          |         22.344          |       25.537         |
| THUDM/CogVideoX-5b |    16     |          True          |         19.742         |          19.742          |         28.746          |       38.123         |
| THUDM/CogVideoX-5b |    64     |          True          |         20.006         |          20.818          |         30.338          |       38.738         |
| THUDM/CogVideoX-5b |    256    |          True          |         20.771         |          22.119          |         31.939          |       41.537         |

With `train_batch_size = 4`:

|       model        | lora rank | gradient_checkpointing | memory_before_training | memory_before_validation | memory_after_validation | memory_after_testing |
|:------------------:|:---------:|:----------------------:|:----------------------:|:------------------------:|:-----------------------:|:--------------------:|
| THUDM/CogVideoX-2b |    16     |          True          |         12.945         |          21.803          |         21.814          |       24.322         |
| THUDM/CogVideoX-2b |    64     |          True          |         13.035         |          22.254          |         22.254          |       24.572         |
| THUDM/CogVideoX-2b |    256    |          True          |         13.094         |          22.020          |         22.033          |       25.574         |
| THUDM/CogVideoX-5b |    16     |          True          |         19.742         |          46.492          |         46.492          |       38.197         |
| THUDM/CogVideoX-5b |    64     |          True          |         20.006         |          47.805          |         47.805          |       39.365         |
| THUDM/CogVideoX-5b |    256    |          True          |         20.771         |          47.268          |         47.332          |       41.008         |

> [!NOTE]
> Trying to run CogVideoX-5b without gradient checkpointing OOMs even on an A100 (80 GB), so the memory measurements have not been specified.

</details>

<details>
<summary> AdamW (8-bit bitsandbytes) </summary>

With `train_batch_size = 1`:

|       model        | lora rank | gradient_checkpointing | memory_before_training | memory_before_validation | memory_after_validation | memory_after_testing |
|:------------------:|:---------:|:----------------------:|:----------------------:|:------------------------:|:-----------------------:|:--------------------:|
| THUDM/CogVideoX-2b |    16     |          False         |         12.945         |          43.732          |         46.887          |        24.195        |
| THUDM/CogVideoX-2b |    16     |          True          |         12.945         |          12.945          |         21.430          |        24.195        |
| THUDM/CogVideoX-2b |    64     |          False         |         13.035         |          44.004          |         47.158          |        24.369        |
| THUDM/CogVideoX-2b |    64     |          True          |         13.035         |          13.035          |         21.297          |        24.357        |
| THUDM/CogVideoX-2b |    256    |          False         |         13.035         |          45.291          |         48.455          |        24.836        |
| THUDM/CogVideoX-2b |    256    |          True          |         13.035         |          13.035          |         21.625          |        24.869        |
| THUDM/CogVideoX-5b |    16     |          True          |         19.742         |          19.742          |         28.602          |        38.049        |
| THUDM/CogVideoX-5b |    64     |          True          |         20.006         |          20.818          |         29.359          |        38.520        |
| THUDM/CogVideoX-5b |    256    |          True          |         20.771         |          21.352          |         30.727          |        39.596        |

With `train_batch_size = 4`:

|       model        | lora rank | gradient_checkpointing | memory_before_training | memory_before_validation | memory_after_validation | memory_after_testing |
|:------------------:|:---------:|:----------------------:|:----------------------:|:------------------------:|:-----------------------:|:--------------------:|
| THUDM/CogVideoX-2b |    16     |          True          |         12.945         |          21.734          |         21.775          |       24.281         |
| THUDM/CogVideoX-2b |    64     |          True          |         13.036         |          21.941          |         21.941          |       24.445         |
| THUDM/CogVideoX-2b |    256    |          True          |         13.094         |          22.020          |         22.266          |       24.943         |
| THUDM/CogVideoX-5b |    16     |          True          |         19.742         |          46.320          |         46.326          |       38.104         |
| THUDM/CogVideoX-5b |    64     |          True          |         20.006         |          46.820          |         46.820          |       38.588         |
| THUDM/CogVideoX-5b |    256    |          True          |         20.771         |          47.920          |         47.980          |       40.002         |

</details>

<details>
<summary> AdamW (8-bit torchao) </summary>

Currently, errors out with following stack-trace:

```python
Traceback (most recent call last):               
  File "/raid/aryan/cogvideox-distillation/training/cogvideox_text_to_video_lora.py", line 915, in <module>                                                                                         
    main(args)                                   
  File "/raid/aryan/cogvideox-distillation/training/cogvideox_text_to_video_lora.py", line 719, in main                                                                                             
    optimizer.step()                                                                              
  File "/raid/aryan/nightly-venv/lib/python3.10/site-packages/accelerate/optimizer.py", line 159, in step                                                                                           
    self.scaler.step(self.optimizer, closure)    
  File "/raid/aryan/nightly-venv/lib/python3.10/site-packages/torch/amp/grad_scaler.py", line 457, in step                                                                                          
    retval = self._maybe_opt_step(optimizer, optimizer_state, *args, **kwargs)                    
  File "/raid/aryan/nightly-venv/lib/python3.10/site-packages/torch/amp/grad_scaler.py", line 352, in _maybe_opt_step                                                                               
    retval = optimizer.step(*args, **kwargs)     
  File "/raid/aryan/nightly-venv/lib/python3.10/site-packages/accelerate/optimizer.py", line 214, in patched_step                                                                                   
    return method(*args, **kwargs)               
  File "/raid/aryan/nightly-venv/lib/python3.10/site-packages/torch/optim/lr_scheduler.py", line 137, in wrapper                                                                                    
    return func.__get__(opt, opt.__class__)(*args, **kwargs)                                      
  File "/raid/aryan/nightly-venv/lib/python3.10/site-packages/torch/optim/optimizer.py", line 487, in wrapper                                                                                       
    out = func(*args, **kwargs)                  
  File "/raid/aryan/nightly-venv/lib/python3.10/site-packages/torch/utils/_contextlib.py", line 116, in decorate_context                                                                            
    return func(*args, **kwargs)                 
  File "/raid/aryan/nightly-venv/lib/python3.10/site-packages/torchao/prototype/low_bit_optim/adam.py", line 87, in step                                                                            
    raise RuntimeError(                          
RuntimeError: lr was changed to a non-Tensor object. If you want to update lr, please use optim.param_groups[0]['lr'].fill_(new_lr)
```
</details>

<details>
<summary> AdamW (4-bit torchao) </summary>

Same error as AdamW (8-bit torchao)

</details>

<details>
<summary> AdamW + CPUOffloadOptimizer (with gradient offloading) </summary>

With `train_batch_size = 1`:

|       model        | lora rank | gradient_checkpointing | memory_before_training | memory_before_validation | memory_after_validation | memory_after_testing |
|:------------------:|:---------:|:----------------------:|:----------------------:|:------------------------:|:-----------------------:|:--------------------:|
| THUDM/CogVideoX-2b |    16     |          False         |         12.945         |          43.705          |         46.859          |       24.180         |
| THUDM/CogVideoX-2b |    16     |          True          |         12.945         |          12.945          |         21.395          |       24.180         |
| THUDM/CogVideoX-2b |    64     |          False         |         13.035         |          43.916          |         47.070          |       24.234         |
| THUDM/CogVideoX-2b |    64     |          True          |         13.035         |          13.035          |         20.887          |       24.266         |
| THUDM/CogVideoX-2b |    256    |          False         |         13.095         |          44.947          |         48.111          |       24.607         |
| THUDM/CogVideoX-2b |    256    |          True          |         13.095         |          13.095          |         21.391          |       24.635         |
| THUDM/CogVideoX-5b |    16     |          True          |         19.742         |          19.742          |         28.533          |       38.002         |
| THUDM/CogVideoX-5b |    64     |          True          |         20.006         |          20.006          |         29.107          |       38.785         |
| THUDM/CogVideoX-5b |    256    |          True          |         20.771         |          20.771          |         30.078          |       39.559         |

With `train_batch_size = 4`:

|       model        | lora rank | gradient_checkpointing | memory_before_training | memory_before_validation | memory_after_validation | memory_after_testing |
|:------------------:|:---------:|:----------------------:|:----------------------:|:------------------------:|:-----------------------:|:--------------------:|
| THUDM/CogVideoX-2b |    16     |          True          |         12.945         |          21.709          |         21.762          |       24.254         |
| THUDM/CogVideoX-2b |    64     |          True          |         13.035         |          21.844          |         21.855          |       24.338         |
| THUDM/CogVideoX-2b |    256    |          True          |         13.094         |          22.020          |         22.031          |       24.709         |
| THUDM/CogVideoX-5b |    16     |          True          |         19.742         |          46.262          |         46.297          |       38.400         |
| THUDM/CogVideoX-5b |    64     |          True          |         20.006         |          46.561          |         46.574          |       38.840         |
| THUDM/CogVideoX-5b |    256    |          True          |         20.771         |          47.268          |         47.332          |       39.623         |

> [!NOTE]
> Trying to run CogVideoX-5b without gradient checkpointing OOMs even on an A100 (80 GB), so the memory measurements have not been specified.

</details>

<details>
<summary> AdamW (8-bit bitsandbytes) + CPUOffloadOptimizer (with gradient offloading) </summary>

Currently, errors out with the following stack-trace:

```python
  File "/raid/aryan/cogvideox-distillation/training/cogvideox_text_to_video_lora.py", line 925, in <module>                                                                                         
    main(args)                                                                                                                                                                                      
  File "/raid/aryan/cogvideox-distillation/training/cogvideox_text_to_video_lora.py", line 727, in main                                                                                             
    optimizer.step()                                                                                                                                                                                
  File "/raid/aryan/nightly-venv/lib/python3.10/site-packages/torch/utils/_contextlib.py", line 116, in decorate_context                                                                            
    return func(*args, **kwargs)                                                                                                                                                                    
  File "/raid/aryan/nightly-venv/lib/python3.10/site-packages/torchao/prototype/low_bit_optim/cpu_offload.py", line 87, in step                                                                     
    self.optim_dict[p_cuda].step()                                                                                                                                                                  
  File "/raid/aryan/nightly-venv/lib/python3.10/site-packages/torch/optim/optimizer.py", line 487, in wrapper                                                                                       
    out = func(*args, **kwargs)                                                                                                                                                                     
  File "/raid/aryan/nightly-venv/lib/python3.10/site-packages/torch/utils/_contextlib.py", line 116, in decorate_context                                                                            
    return func(*args, **kwargs)                                                                                                                                                                    
  File "/raid/aryan/nightly-venv/lib/python3.10/site-packages/bitsandbytes/optim/optimizer.py", line 287, in step                                                                                   
    self.update_step(group, p, gindex, pindex)                                                                                                                                                      
  File "/raid/aryan/nightly-venv/lib/python3.10/site-packages/torch/utils/_contextlib.py", line 116, in decorate_context                                                                            
    return func(*args, **kwargs)                                                                                                                                                                    
  File "/raid/aryan/nightly-venv/lib/python3.10/site-packages/bitsandbytes/optim/optimizer.py", line 546, in update_step                                                                            
    F.optimizer_update_8bit_blockwise(                                                                                                                                                              
  File "/raid/aryan/nightly-venv/lib/python3.10/site-packages/bitsandbytes/functional.py", line 1774, in optimizer_update_8bit_blockwise                                                            
    prev_device = pre_call(g.device)                                                                                                                                                                
  File "/raid/aryan/nightly-venv/lib/python3.10/site-packages/bitsandbytes/functional.py", line 463, in pre_call                                                                                    
    torch.cuda.set_device(device)                                                                                                                                                                   
  File "/raid/aryan/nightly-venv/lib/python3.10/site-packages/torch/cuda/__init__.py", line 476, in set_device                                                                                      
    device = _get_device_index(device)           
  File "/raid/aryan/nightly-venv/lib/python3.10/site-packages/torch/cuda/_utils.py", line 34, in _get_device_index                                                                                  
    raise ValueError(f"Expected a cuda device, but got: {device}")                                
ValueError: Expected a cuda device, but got: cpu
```

</details>

### Full finetuning

> [!NOTE]
> `memory_after_validation` is indicative of the peak memory required for training. This is because apart from the activations, parameters and gradients stored for training, you also need to load the vae and text encoder in memory and spend some memory to perform inference. In order to reduce total memory required to perform training, one can choose to not perform validation/testing as part of the training script.

- [ ] Make scripts compatible with DDP
- [ ] Make scripts compatible with FSDP
- [x] Make scripts compatible with DeepSpeed
- [x] Test scripts with memory-efficient optimizer from bitsandbytes
- [x] Test scripts with CPUOffloadOptimizer, etc.
- [ ] Test scripts with torchao quantization, and low bit memory optimizers, etc.
- [x] Make 5B lora finetuning work in under 24GB

> [!IMPORTANT]
> Since our goal is to make the scripts as memory-friendly as possible we don't guarantee multi-GPU training.<|MERGE_RESOLUTION|>--- conflicted
+++ resolved
@@ -1,13 +1,4 @@
-<<<<<<< HEAD
-# CogVideoX Factory
-
-## Introduction
-
-This is a repos for CogVideoX Fine-tuning.
-
-=======
 # CogVideoX Factory 🧪
->>>>>>> 795f2c24
 
 Fine-tune Cog family of video models for custom video generation under 24GB of GPU memory ⚡️📼
 
