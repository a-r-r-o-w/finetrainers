from typing import TYPE_CHECKING

from .dependencies.diffusers.peft import load_lora_weights


if TYPE_CHECKING:
    from finetrainers.args import BaseArgs
    from finetrainers.parallel import ParallelBackendType


def perform_patches_for_training(args: "BaseArgs", parallel_backend: "ParallelBackendType") -> None:
    # To avoid circular imports
<<<<<<< HEAD
    from ..config import ModelType, TrainingType
    from .dependencies.diffusers import patch

    patch.patch_diffusers_rms_norm_forward()
=======
    from finetrainers.config import ModelType, TrainingType
>>>>>>> 3793d28e

    if args.model_name == ModelType.LTX_VIDEO:
        from .models.ltx_video import patch

        patch.patch_transformer_forward()
        if parallel_backend.tensor_parallel_enabled:
            patch.patch_apply_rotary_emb_for_tp_compatibility()

    if args.model_name == ModelType.WAN and "transformer" in args.layerwise_upcasting_modules:
        from .models.wan import patch

        patch.patch_time_text_image_embedding_forward()

    if args.training_type == TrainingType.LORA and len(args.layerwise_upcasting_modules) > 0:
        from .dependencies.peft import patch

        patch.patch_peft_move_adapter_to_device_of_base_layer()<|MERGE_RESOLUTION|>--- conflicted
+++ resolved
@@ -10,14 +10,10 @@
 
 def perform_patches_for_training(args: "BaseArgs", parallel_backend: "ParallelBackendType") -> None:
     # To avoid circular imports
-<<<<<<< HEAD
-    from ..config import ModelType, TrainingType
+    from finetrainers.config import ModelType, TrainingType
     from .dependencies.diffusers import patch
 
     patch.patch_diffusers_rms_norm_forward()
-=======
-    from finetrainers.config import ModelType, TrainingType
->>>>>>> 3793d28e
 
     if args.model_name == ModelType.LTX_VIDEO:
         from .models.ltx_video import patch
