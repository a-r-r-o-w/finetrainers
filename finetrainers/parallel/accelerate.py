--- conflicted
+++ resolved
@@ -222,11 +222,7 @@
         self._accelerator.wait_for_everyone()
 
     def destroy(self):
-<<<<<<< HEAD
         if self.is_main_process and self.tracker is not None:
-=======
-        if self.is_main_process:
->>>>>>> 7a2afa5e
             self.tracker.finish()
         self._accelerator.end_training()
 
