import json
import logging
import math
import os
import random
from datetime import datetime, timedelta
from pathlib import Path
from typing import Any, Dict

import diffusers
import torch
import torch.backends
import transformers
import wandb
from accelerate import Accelerator, DistributedType
from accelerate.logging import get_logger
from accelerate.utils import (
    DistributedDataParallelKwargs,
    InitProcessGroupKwargs,
    ProjectConfiguration,
    gather_object,
    set_seed,
)
from diffusers.configuration_utils import FrozenDict
from diffusers.models.autoencoders.vae import DiagonalGaussianDistribution
from diffusers.optimization import get_scheduler
from diffusers.training_utils import cast_training_params
from diffusers.utils import export_to_video, load_image, load_video
from huggingface_hub import create_repo, upload_folder
from peft import LoraConfig, get_peft_model_state_dict, set_peft_model_state_dict
from tqdm import tqdm

from .args import _INVERSE_DTYPE_MAP, Args, validate_args
from .constants import (
    FINETRAINERS_LOG_LEVEL,
    PRECOMPUTED_CONDITIONS_DIR_NAME,
    PRECOMPUTED_DIR_NAME,
    PRECOMPUTED_LATENTS_DIR_NAME,
)
from .dataset import BucketSampler, PrecomputedDataset, ImageOrVideoDatasetWithResizing
from .models import get_config_from_model_name
from .state import State
from .utils.checkpointing import get_intermediate_ckpt_path, get_latest_ckpt_path_to_resume_from
from .utils.data_utils import should_perform_precomputation
from .utils.diffusion_utils import (
    get_scheduler_alphas,
    get_scheduler_sigmas,
    prepare_loss_weights,
    prepare_sigmas,
    prepare_target,
)
from .utils.file_utils import string_to_filename
from .utils.memory_utils import free_memory, get_memory_statistics, make_contiguous
from .utils.model_utils import resolve_vae_cls_from_ckpt_path
from .utils.optimizer_utils import get_optimizer
from .utils.torch_utils import align_device_and_dtype, expand_tensor_dims, unwrap_model


logger = get_logger("finetrainers")
logger.setLevel(FINETRAINERS_LOG_LEVEL)


class Trainer:
    def __init__(self, args: Args) -> None:
        validate_args(args)

        self.args = args
        self.args.seed = self.args.seed or datetime.now().year
        self.state = State()

        # Tokenizers
        self.tokenizer = None
        self.tokenizer_2 = None
        self.tokenizer_3 = None

        # Text encoders
        self.text_encoder = None
        self.text_encoder_2 = None
        self.text_encoder_3 = None

        # Denoisers
        self.transformer = None
        self.unet = None

        # Autoencoders
        self.vae = None

        # Scheduler
        self.scheduler = None

        self.transformer_config = None
        self.vae_config = None

        self._init_distributed()
        self._init_logging()
        self._init_directories_and_repositories()

        self.state.model_name = self.args.model_name
        self.model_config = get_config_from_model_name(self.args.model_name, self.args.training_type)

    def prepare_dataset(self) -> None:
        # TODO(aryan): Make a background process for fetching
        logger.info("Initializing dataset and dataloader")

        self.dataset = ImageOrVideoDatasetWithResizing(
            data_root=self.args.data_root,
            caption_column=self.args.caption_column,
            video_column=self.args.video_column,
            resolution_buckets=self.args.video_resolution_buckets,
            dataset_file=self.args.dataset_file,
            id_token=self.args.id_token,
        )
        self.dataloader = torch.utils.data.DataLoader(
            self.dataset,
            batch_size=1,
            sampler=BucketSampler(self.dataset, batch_size=self.args.batch_size, shuffle=True),
            collate_fn=self.model_config.get("collate_fn"),
            num_workers=self.args.dataloader_num_workers,
            pin_memory=self.args.pin_memory,
        )

    def _get_load_components_kwargs(self) -> Dict[str, Any]:
        load_component_kwargs = {
            "text_encoder_dtype": self.args.text_encoder_dtype,
            "text_encoder_2_dtype": self.args.text_encoder_2_dtype,
            "text_encoder_3_dtype": self.args.text_encoder_3_dtype,
            "transformer_dtype": self.args.transformer_dtype,
            "vae_dtype": self.args.vae_dtype,
            "shift": self.args.flow_shift,
            "revision": self.args.revision,
            "cache_dir": self.args.cache_dir,
        }
        if self.args.pretrained_model_name_or_path is not None:
            load_component_kwargs["model_id"] = self.args.pretrained_model_name_or_path
        return load_component_kwargs

    def _set_components(self, components: Dict[str, Any]) -> None:
        # Set models
        self.tokenizer = components.get("tokenizer", self.tokenizer)
        self.tokenizer_2 = components.get("tokenizer_2", self.tokenizer_2)
        self.tokenizer_3 = components.get("tokenizer_3", self.tokenizer_3)
        self.text_encoder = components.get("text_encoder", self.text_encoder)
        self.text_encoder_2 = components.get("text_encoder_2", self.text_encoder_2)
        self.text_encoder_3 = components.get("text_encoder_3", self.text_encoder_3)
        self.transformer = components.get("transformer", self.transformer)
        self.unet = components.get("unet", self.unet)
        self.vae = components.get("vae", self.vae)
        self.scheduler = components.get("scheduler", self.scheduler)

        # Set configs
        self.transformer_config = self.transformer.config if self.transformer is not None else self.transformer_config
        self.vae_config = self.vae.config if self.vae is not None else self.vae_config

    def _delete_components(self) -> None:
        self.tokenizer = None
        self.tokenizer_2 = None
        self.tokenizer_3 = None
        self.text_encoder = None
        self.text_encoder_2 = None
        self.text_encoder_3 = None
        self.transformer = None
        self.unet = None
        self.vae = None
        self.scheduler = None
        free_memory()
        torch.cuda.synchronize(self.state.accelerator.device)

    def prepare_models(self) -> None:
        logger.info("Initializing models")

        load_components_kwargs = self._get_load_components_kwargs()
        condition_components, latent_components, diffusion_components = {}, {}, {}
        if not self.args.precompute_conditions:
            condition_components = self.model_config["load_condition_models"](**load_components_kwargs)
            latent_components = self.model_config["load_latent_models"](**load_components_kwargs)
            diffusion_components = self.model_config["load_diffusion_models"](**load_components_kwargs)

        components = {}
        components.update(condition_components)
        components.update(latent_components)
        components.update(diffusion_components)
        self._set_components(components)

        if self.vae is not None:
            if self.args.enable_slicing:
                self.vae.enable_slicing()
            if self.args.enable_tiling:
                self.vae.enable_tiling()

    def prepare_precomputations(self) -> None:
        if not self.args.precompute_conditions:
            return

        logger.info("Initializing precomputations")

        if self.args.batch_size != 1:
            raise ValueError("Precomputation is only supported with batch size 1. This will be supported in future.")

        def collate_fn(batch):
            latent_conditions = [x["latent_conditions"] for x in batch]
            text_conditions = [x["text_conditions"] for x in batch]
            batched_latent_conditions = {}
            batched_text_conditions = {}
            for key in list(latent_conditions[0].keys()):
                if torch.is_tensor(latent_conditions[0][key]):
                    batched_latent_conditions[key] = torch.cat([x[key] for x in latent_conditions], dim=0)
                else:
                    # TODO(aryan): implement batch sampler for precomputed latents
                    batched_latent_conditions[key] = [x[key] for x in latent_conditions][0]
            for key in list(text_conditions[0].keys()):
                if torch.is_tensor(text_conditions[0][key]):
                    batched_text_conditions[key] = torch.cat([x[key] for x in text_conditions], dim=0)
                else:
                    # TODO(aryan): implement batch sampler for precomputed latents
                    batched_text_conditions[key] = [x[key] for x in text_conditions][0]
            return {"latent_conditions": batched_latent_conditions, "text_conditions": batched_text_conditions}

        should_precompute = should_perform_precomputation(self.args.data_root)
        if not should_precompute:
            logger.info("Precomputed conditions and latents found. Loading precomputed data.")
            self.dataloader = torch.utils.data.DataLoader(
                PrecomputedDataset(self.args.data_root),
                batch_size=self.args.batch_size,
                shuffle=True,
                collate_fn=collate_fn,
                num_workers=self.args.dataloader_num_workers,
                pin_memory=self.args.pin_memory,
            )
            return

        logger.info("Precomputed conditions and latents not found. Running precomputation.")

        # At this point, no models are loaded, so we need to load and precompute conditions and latents
        condition_components = self.model_config["load_condition_models"](**self._get_load_components_kwargs())
        self._set_components(condition_components)
        self._move_components_to_device()

        # TODO(aryan): refactor later. for now only lora is supported
        components_to_disable_grads = [
            self.text_encoder,
            self.text_encoder_2,
            self.text_encoder_3,
        ]
        for component in components_to_disable_grads:
            if component is not None:
                component.requires_grad_(False)

        if self.args.caption_dropout_p > 0 and self.args.caption_dropout_technique == "empty":
            logger.warning(
                "Caption dropout is not supported with precomputation yet. This will be supported in the future."
            )

        conditions_dir = Path(self.args.data_root) / PRECOMPUTED_DIR_NAME / PRECOMPUTED_CONDITIONS_DIR_NAME
        latents_dir = Path(self.args.data_root) / PRECOMPUTED_DIR_NAME / PRECOMPUTED_LATENTS_DIR_NAME
        conditions_dir.mkdir(parents=True, exist_ok=True)
        latents_dir.mkdir(parents=True, exist_ok=True)

        accelerator = self.state.accelerator

        # Precompute conditions
        progress_bar = tqdm(
            range(0, (len(self.dataset) + accelerator.num_processes - 1) // accelerator.num_processes),
            desc="Precomputing conditions",
            disable=not accelerator.is_local_main_process,
        )
        index = 0
        for i, data in enumerate(self.dataset):
            if i % accelerator.num_processes != accelerator.process_index:
                continue

            logger.debug(
                f"Precomputing conditions for batch {i + 1}/{len(self.dataset)} on process {accelerator.process_index}"
            )

            text_conditions = self.model_config["prepare_conditions"](
                tokenizer=self.tokenizer,
                tokenizer_2=self.tokenizer_2,
                tokenizer_3=self.tokenizer_3,
                text_encoder=self.text_encoder,
                text_encoder_2=self.text_encoder_2,
                text_encoder_3=self.text_encoder_3,
                prompt=data["prompt"],
                device=accelerator.device,
                dtype=self.state.weight_dtype,
            )
<<<<<<< HEAD
            filename = conditions_dir / f"conditions-{self.state.accelerator.process_index}-{index}.pt"
=======
            filename = conditions_dir / f"conditions-{accelerator.process_index}-{index}.pt"
>>>>>>> a709a1ce
            torch.save(text_conditions, filename.as_posix())
            index += 1
            progress_bar.update(1)
        self._delete_components()

        memory_statistics = get_memory_statistics()
        logger.info(f"Memory after precomputing conditions: {json.dumps(memory_statistics, indent=4)}")
        torch.cuda.reset_peak_memory_stats(accelerator.device)

        # Precompute latents
        latent_components = self.model_config["load_latent_models"](**self._get_load_components_kwargs())
        self._set_components(latent_components)
        self._move_components_to_device()

        # TODO(aryan): refactor later
        components_to_disable_grads = [self.vae]
        for component in components_to_disable_grads:
            if component is not None:
                component.requires_grad_(False)

        if self.vae is not None:
            if self.args.enable_slicing:
                self.vae.enable_slicing()
            if self.args.enable_tiling:
                self.vae.enable_tiling()

        progress_bar = tqdm(
            range(0, (len(self.dataset) + accelerator.num_processes - 1) // accelerator.num_processes),
            desc="Precomputing latents",
            disable=not accelerator.is_local_main_process,
        )
        index = 0
        for i, data in enumerate(self.dataset):
            if i % accelerator.num_processes != accelerator.process_index:
                continue

            logger.debug(
                f"Precomputing latents for batch {i + 1}/{len(self.dataset)} on process {accelerator.process_index}"
            )

            latent_conditions = self.model_config["prepare_latents"](
                vae=self.vae,
                image_or_video=data["video"].unsqueeze(0),
                device=accelerator.device,
                dtype=self.state.weight_dtype,
                generator=self.state.generator,
                precompute=True,
            )
            filename = latents_dir / f"latents-{accelerator.process_index}-{index}.pt"
            torch.save(latent_conditions, filename.as_posix())
            index += 1
            progress_bar.update(1)
        self._delete_components()

        accelerator.wait_for_everyone()
        logger.info("Precomputation complete")

        memory_statistics = get_memory_statistics()
        logger.info(f"Memory after precomputing latents: {json.dumps(memory_statistics, indent=4)}")
        torch.cuda.reset_peak_memory_stats(accelerator.device)

        # Update dataloader to use precomputed conditions and latents
        self.dataloader = torch.utils.data.DataLoader(
            PrecomputedDataset(self.args.data_root),
            batch_size=self.args.batch_size,
            shuffle=True,
            collate_fn=collate_fn,
            num_workers=self.args.dataloader_num_workers,
            pin_memory=self.args.pin_memory,
        )

    def prepare_trainable_parameters(self) -> None:
        logger.info("Initializing trainable parameters")

        diffusion_components = self.model_config["load_diffusion_models"](**self._get_load_components_kwargs())
        self._set_components(diffusion_components)

        # TODO(aryan): refactor later. for now only lora is supported
        components_to_disable_grads = [
            self.text_encoder,
            self.text_encoder_2,
            self.text_encoder_3,
            self.transformer,
            self.vae,
        ]
        for component in components_to_disable_grads:
            if component is not None:
                component.requires_grad_(False)

        # For mixed precision training we cast all non-trainable weights (vae, text_encoder and transformer) to half-precision
        # as these weights are only used for inference, keeping weights in full precision is not required.
        weight_dtype = self._get_training_dtype(accelerator=self.state.accelerator)

        if torch.backends.mps.is_available() and weight_dtype == torch.bfloat16:
            # due to pytorch#99272, MPS does not yet support bfloat16.
            raise ValueError(
                "Mixed precision training with bfloat16 is not supported on MPS. Please use fp16 (recommended) or fp32 instead."
            )

        # TODO(aryan): handle torch dtype from accelerator vs model dtype; refactor
        self.state.weight_dtype = weight_dtype
        if self.args.mixed_precision != _INVERSE_DTYPE_MAP[weight_dtype]:
            logger.warning(
                f"`mixed_precision` was set to {_INVERSE_DTYPE_MAP[weight_dtype]} which is different from configured argument ({self.args.mixed_precision})."
            )
        self.args.mixed_precision = _INVERSE_DTYPE_MAP[weight_dtype]
        self.transformer.to(dtype=weight_dtype)
        self._move_components_to_device()

        if self.args.gradient_checkpointing:
            self.transformer.enable_gradient_checkpointing()

        transformer_lora_config = LoraConfig(
            r=self.args.rank,
            lora_alpha=self.args.lora_alpha,
            init_lora_weights=True,
            target_modules=self.args.target_modules,
        )
        self.transformer.add_adapter(transformer_lora_config)

        # Enable TF32 for faster training on Ampere GPUs: https://pytorch.org/docs/stable/notes/cuda.html#tensorfloat-32-tf32-on-ampere-devices
        if self.args.allow_tf32 and torch.cuda.is_available():
            torch.backends.cuda.matmul.allow_tf32 = True

        self.register_saving_loading_hooks(transformer_lora_config)

    def register_saving_loading_hooks(self, transformer_lora_config):
        # create custom saving & loading hooks so that `accelerator.save_state(...)` serializes in a nice format
        def save_model_hook(models, weights, output_dir):
            if self.state.accelerator.is_main_process:
                transformer_lora_layers_to_save = None

                for model in models:
                    if isinstance(
                        unwrap_model(self.state.accelerator, model),
                        type(unwrap_model(self.state.accelerator, self.transformer)),
                    ):
                        model = unwrap_model(self.state.accelerator, model)
                        transformer_lora_layers_to_save = get_peft_model_state_dict(model)
                    else:
                        raise ValueError(f"Unexpected save model: {model.__class__}")

                    # make sure to pop weight so that corresponding model is not saved again
                    if weights:
                        weights.pop()

                self.model_config["pipeline_cls"].save_lora_weights(
                    output_dir,
                    transformer_lora_layers=transformer_lora_layers_to_save,
                )

        def load_model_hook(models, input_dir):
            if not self.state.accelerator.distributed_type == DistributedType.DEEPSPEED:
                while len(models) > 0:
                    model = models.pop()
                    if isinstance(
                        unwrap_model(self.state.accelerator, model),
                        type(unwrap_model(self.state.accelerator, self.transformer)),
                    ):
                        transformer_ = unwrap_model(self.state.accelerator, model)
                    else:
                        raise ValueError(
                            f"Unexpected save model: {unwrap_model(self.state.accelerator, model).__class__}"
                        )
            else:
                transformer_ = unwrap_model(self.state.accelerator, self.transformer).__class__.from_pretrained(
                    self.args.pretrained_model_name_or_path, subfolder="transformer"
                )
                transformer_.add_adapter(transformer_lora_config)

            lora_state_dict = self.model_config["pipeline_cls"].lora_state_dict(input_dir)
            transformer_state_dict = {
                f'{k.replace("transformer.", "")}': v
                for k, v in lora_state_dict.items()
                if k.startswith("transformer.")
            }
            incompatible_keys = set_peft_model_state_dict(transformer_, transformer_state_dict, adapter_name="default")
            if incompatible_keys is not None:
                # check only for unexpected keys
                unexpected_keys = getattr(incompatible_keys, "unexpected_keys", None)
                if unexpected_keys:
                    logger.warning(
                        f"Loading adapter weights from state_dict led to unexpected keys not found in the model: "
                        f" {unexpected_keys}. "
                    )

            # Make sure the trainable params are in float32. This is again needed since the base models
            # are in `weight_dtype`. More details:
            # https://github.com/huggingface/diffusers/pull/6514#discussion_r1449796804
            if self.args.mixed_precision == "fp16":
                # only upcast trainable parameters (LoRA) into fp32
                cast_training_params([transformer_])

        self.state.accelerator.register_save_state_pre_hook(save_model_hook)
        self.state.accelerator.register_load_state_pre_hook(load_model_hook)

    def prepare_optimizer(self) -> None:
        logger.info("Initializing optimizer and lr scheduler")

        self.state.train_epochs = self.args.train_epochs
        self.state.train_steps = self.args.train_steps

        # Make sure the trainable params are in float32
        if self.args.mixed_precision == "fp16":
            # only upcast trainable parameters (LoRA) into fp32
            cast_training_params([self.transformer], dtype=torch.float32)

        self.state.learning_rate = self.args.lr
        if self.args.scale_lr:
            self.state.learning_rate = (
                self.state.learning_rate
                * self.args.gradient_accumulation_steps
                * self.args.batch_size
                * self.state.accelerator.num_processes
            )

        transformer_lora_parameters = list(filter(lambda p: p.requires_grad, self.transformer.parameters()))
        transformer_parameters_with_lr = {
            "params": transformer_lora_parameters,
            "lr": self.state.learning_rate,
        }
        params_to_optimize = [transformer_parameters_with_lr]
        self.state.num_trainable_parameters = sum(p.numel() for p in transformer_lora_parameters)

        use_deepspeed_opt = (
            self.state.accelerator.state.deepspeed_plugin is not None
            and "optimizer" in self.state.accelerator.state.deepspeed_plugin.deepspeed_config
        )
        optimizer = get_optimizer(
            params_to_optimize=params_to_optimize,
            optimizer_name=self.args.optimizer,
            learning_rate=self.state.learning_rate,
            beta1=self.args.beta1,
            beta2=self.args.beta2,
            beta3=self.args.beta3,
            epsilon=self.args.epsilon,
            weight_decay=self.args.weight_decay,
            use_8bit=self.args.use_8bit_bnb,
            use_deepspeed=use_deepspeed_opt,
        )

        num_update_steps_per_epoch = math.ceil(len(self.dataloader) / self.args.gradient_accumulation_steps)
        if self.state.train_steps is None:
            self.state.train_steps = self.state.train_epochs * num_update_steps_per_epoch
            self.state.overwrote_max_train_steps = True

        use_deepspeed_lr_scheduler = (
            self.state.accelerator.state.deepspeed_plugin is not None
            and "scheduler" in self.state.accelerator.state.deepspeed_plugin.deepspeed_config
        )
        total_training_steps = self.state.train_steps * self.state.accelerator.num_processes
        num_warmup_steps = self.args.lr_warmup_steps * self.state.accelerator.num_processes

        if use_deepspeed_lr_scheduler:
            from accelerate.utils import DummyScheduler

            lr_scheduler = DummyScheduler(
                name=self.args.lr_scheduler,
                optimizer=optimizer,
                total_num_steps=total_training_steps,
                num_warmup_steps=num_warmup_steps,
            )
        else:
            lr_scheduler = get_scheduler(
                name=self.args.lr_scheduler,
                optimizer=optimizer,
                num_warmup_steps=num_warmup_steps,
                num_training_steps=total_training_steps,
                num_cycles=self.args.lr_num_cycles,
                power=self.args.lr_power,
            )

        self.optimizer = optimizer
        self.lr_scheduler = lr_scheduler

    def prepare_for_training(self) -> None:
        self.transformer, self.optimizer, self.dataloader, self.lr_scheduler = self.state.accelerator.prepare(
            self.transformer, self.optimizer, self.dataloader, self.lr_scheduler
        )

        # We need to recalculate our total training steps as the size of the training dataloader may have changed.
        num_update_steps_per_epoch = math.ceil(len(self.dataloader) / self.args.gradient_accumulation_steps)
        if self.state.overwrote_max_train_steps:
            self.state.train_steps = self.state.train_epochs * num_update_steps_per_epoch
        # Afterwards we recalculate our number of training epochs
        self.state.train_epochs = math.ceil(self.state.train_steps / num_update_steps_per_epoch)
        self.state.num_update_steps_per_epoch = num_update_steps_per_epoch

    def prepare_trackers(self) -> None:
        logger.info("Initializing trackers")

        tracker_name = self.args.tracker_name or "finetrainers-experiment"
        self.state.accelerator.init_trackers(tracker_name, config=self.args.to_dict())

    def train(self) -> None:
        logger.info("Starting training")

        memory_statistics = get_memory_statistics()
        logger.info(f"Memory before training start: {json.dumps(memory_statistics, indent=4)}")

        if self.vae_config is None:
            # If we've precomputed conditions and latents already, and are now re-using it, we will never load
            # the VAE so self.vae_config will not be set. So, we need to load it here.
            vae_cls_name = resolve_vae_cls_from_ckpt_path(
                self.args.pretrained_model_name_or_path, revision=self.args.revision, cache_dir=self.args.cache_dir
            )
            vae_config = vae_cls_name.load_config(
                self.args.pretrained_model_name_or_path,
                subfolder="vae",
                revision=self.args.revision,
                cache_dir=self.args.cache_dir,
            )
            self.vae_config = FrozenDict(**vae_config)

        self.state.train_batch_size = (
            self.args.batch_size * self.state.accelerator.num_processes * self.args.gradient_accumulation_steps
        )
        info = {
            "trainable parameters": self.state.num_trainable_parameters,
            "total samples": len(self.dataset),
            "train epochs": self.state.train_epochs,
            "train steps": self.state.train_steps,
            "batches per device": self.args.batch_size,
            "total batches observed per epoch": len(self.dataloader),
            "train batch size": self.state.train_batch_size,
            "gradient accumulation steps": self.args.gradient_accumulation_steps,
        }
        logger.info(f"Training configuration: {json.dumps(info, indent=4)}")

        global_step = 0
        first_epoch = 0
        initial_global_step = 0

        # Potentially load in the weights and states from a previous save
        (
            resume_from_checkpoint_path,
            initial_global_step,
            global_step,
            first_epoch,
        ) = get_latest_ckpt_path_to_resume_from(
            resume_from_checkpoint=self.args.resume_from_checkpoint,
            num_update_steps_per_epoch=self.state.num_update_steps_per_epoch,
            output_dir=self.args.output_dir,
        )
        if resume_from_checkpoint_path:
            self.state.accelerator.load_state(resume_from_checkpoint_path)

        progress_bar = tqdm(
            range(0, self.state.train_steps),
            initial=initial_global_step,
            desc="Training steps",
            disable=not self.state.accelerator.is_local_main_process,
        )

        accelerator = self.state.accelerator
        weight_dtype = self.state.weight_dtype
        generator = torch.Generator(device=accelerator.device)
        if self.args.seed is not None:
            generator = generator.manual_seed(self.args.seed)
        self.state.generator = generator

        scheduler_sigmas = get_scheduler_sigmas(self.scheduler)
        scheduler_sigmas = (
            scheduler_sigmas.to(device=accelerator.device, dtype=torch.float32)
            if scheduler_sigmas is not None
            else None
        )
        scheduler_alphas = get_scheduler_alphas(self.scheduler)
        scheduler_alphas = (
            scheduler_alphas.to(device=accelerator.device, dtype=torch.float32)
            if scheduler_alphas is not None
            else None
        )

        for epoch in range(first_epoch, self.state.train_epochs):
            logger.debug(f"Starting epoch ({epoch + 1}/{self.state.train_epochs})")

            self.transformer.train()
            models_to_accumulate = [self.transformer]

            for step, batch in enumerate(self.dataloader):
                logger.debug(f"Starting step {step + 1}")
                logs = {}

                with accelerator.accumulate(models_to_accumulate):
                    if not self.args.precompute_conditions:
                        videos = batch["videos"]
                        prompts = batch["prompts"]
                        batch_size = len(prompts)

                        if self.args.caption_dropout_technique == "empty":
                            if random.random() < self.args.caption_dropout_p:
                                prompts = [""] * batch_size

                        latent_conditions = self.model_config["prepare_latents"](
                            vae=self.vae,
                            image_or_video=videos,
                            patch_size=self.transformer_config.patch_size,
                            patch_size_t=self.transformer_config.patch_size_t,
                            device=accelerator.device,
                            dtype=weight_dtype,
                            generator=self.state.generator,
                        )
                        text_conditions = self.model_config["prepare_conditions"](
                            tokenizer=self.tokenizer,
                            text_encoder=self.text_encoder,
                            tokenizer_2=self.tokenizer_2,
                            text_encoder_2=self.text_encoder_2,
                            prompt=prompts,
                            device=accelerator.device,
                            dtype=weight_dtype,
                        )
                    else:
                        latent_conditions = batch["latent_conditions"]
                        text_conditions = batch["text_conditions"]
                        latent_conditions["latents"] = DiagonalGaussianDistribution(
                            latent_conditions["latents"]
                        ).sample(self.state.generator)

                        # This method should only be called for precomputed latents.
                        # TODO(aryan): rename this in separate PR
                        latent_conditions = self.model_config["post_latent_preparation"](
                            vae_config=self.vae_config,
                            patch_size=self.transformer_config.patch_size,
                            patch_size_t=self.transformer_config.patch_size_t,
                            **latent_conditions,
                        )
                        align_device_and_dtype(latent_conditions, accelerator.device, weight_dtype)
                        align_device_and_dtype(text_conditions, accelerator.device, weight_dtype)
                        batch_size = latent_conditions["latents"].shape[0]

                    latent_conditions = make_contiguous(latent_conditions)
                    text_conditions = make_contiguous(text_conditions)

                    if self.args.caption_dropout_technique == "zero":
                        if random.random() < self.args.caption_dropout_p:
                            text_conditions["prompt_embeds"].fill_(0)
                            text_conditions["prompt_attention_mask"].fill_(False)

                            # TODO(aryan): refactor later
                            if "pooled_prompt_embeds" in text_conditions:
                                text_conditions["pooled_prompt_embeds"].fill_(0)

                    sigmas = prepare_sigmas(
                        scheduler=self.scheduler,
                        sigmas=scheduler_sigmas,
                        batch_size=batch_size,
                        num_train_timesteps=self.scheduler.config.num_train_timesteps,
                        flow_weighting_scheme=self.args.flow_weighting_scheme,
                        flow_logit_mean=self.args.flow_logit_mean,
                        flow_logit_std=self.args.flow_logit_std,
                        flow_mode_scale=self.args.flow_mode_scale,
                        device=accelerator.device,
                        generator=self.state.generator,
                    )
                    timesteps = (sigmas * 1000.0).long()

                    noise = torch.randn(
                        latent_conditions["latents"].shape,
                        generator=self.state.generator,
                        device=accelerator.device,
                        dtype=weight_dtype,
                    )
                    sigmas = expand_tensor_dims(sigmas, ndim=noise.ndim)

                    # TODO(aryan): We probably don't need calculate_noisy_latents because we can determine the type of
                    # scheduler and calculate the noisy latents accordingly. Look into this later.
                    if "calculate_noisy_latents" in self.model_config.keys():
                        noisy_latents = self.model_config["calculate_noisy_latents"](
                            scheduler=self.scheduler,
                            noise=noise,
                            latents=latent_conditions["latents"],
                            timesteps=timesteps,
                        )
                    else:
                        # Default to flow-matching noise addition
                        noisy_latents = (1.0 - sigmas) * latent_conditions["latents"] + sigmas * noise
                        noisy_latents = noisy_latents.to(latent_conditions["latents"].dtype)

                    latent_conditions.update({"noisy_latents": noisy_latents})

                    weights = prepare_loss_weights(
                        scheduler=self.scheduler,
                        alphas=scheduler_alphas[timesteps] if scheduler_alphas is not None else None,
                        sigmas=sigmas,
                        flow_weighting_scheme=self.args.flow_weighting_scheme,
                    )
                    weights = expand_tensor_dims(weights, noise.ndim)

                    pred = self.model_config["forward_pass"](
                        transformer=self.transformer,
                        scheduler=self.scheduler,
                        timesteps=timesteps,
                        **latent_conditions,
                        **text_conditions,
                    )
                    target = prepare_target(
                        scheduler=self.scheduler, noise=noise, latents=latent_conditions["latents"]
                    )

                    loss = weights.float() * (pred["latents"].float() - target.float()).pow(2)
                    # Average loss across all but batch dimension
                    loss = loss.mean(list(range(1, loss.ndim)))
                    # Average loss across batch dimension
                    loss = loss.mean()
                    accelerator.backward(loss)

                    if accelerator.sync_gradients:
                        if accelerator.distributed_type == DistributedType.DEEPSPEED:
                            grad_norm = self.transformer.get_global_grad_norm()
                            # In some cases the grad norm may not return a float
                            if torch.is_tensor(grad_norm):
                                grad_norm = grad_norm.item()
                        else:
                            grad_norm = accelerator.clip_grad_norm_(
                                self.transformer.parameters(), self.args.max_grad_norm
                            )
                            if torch.is_tensor(grad_norm):
                                grad_norm = grad_norm.item()

                        logs["grad_norm"] = grad_norm

                    self.optimizer.step()
                    self.lr_scheduler.step()
                    self.optimizer.zero_grad()

                # Checks if the accelerator has performed an optimization step behind the scenes
                if accelerator.sync_gradients:
                    progress_bar.update(1)
                    global_step += 1

                    # Checkpointing
                    if accelerator.distributed_type == DistributedType.DEEPSPEED or accelerator.is_main_process:
                        if global_step % self.args.checkpointing_steps == 0:
                            save_path = get_intermediate_ckpt_path(
                                checkpointing_limit=self.args.checkpointing_limit,
                                step=global_step,
                                output_dir=self.args.output_dir,
                            )
                            accelerator.save_state(save_path)

                    # Maybe run validation
                    should_run_validation = (
                        self.args.validation_every_n_steps is not None
                        and global_step % self.args.validation_every_n_steps == 0
                    )
                    if should_run_validation:
                        self.validate(global_step)

                logs["loss"] = loss.detach().item()
                logs["lr"] = self.lr_scheduler.get_last_lr()[0]
                progress_bar.set_postfix(logs)
                accelerator.log(logs, step=global_step)

                if global_step >= self.state.train_steps:
                    break

            memory_statistics = get_memory_statistics()
            logger.info(f"Memory after epoch {epoch + 1}: {json.dumps(memory_statistics, indent=4)}")

            # Maybe run validation
            should_run_validation = (
                self.args.validation_every_n_epochs is not None
                and (epoch + 1) % self.args.validation_every_n_epochs == 0
            )
            if should_run_validation:
                self.validate(global_step)

        accelerator.wait_for_everyone()
        if accelerator.is_main_process:
            # TODO: consider factoring this out when supporting other types of training algos.
            self.transformer = unwrap_model(accelerator, self.transformer)
            transformer_lora_layers = get_peft_model_state_dict(self.transformer)

            self.model_config["pipeline_cls"].save_lora_weights(
                save_directory=self.args.output_dir,
                transformer_lora_layers=transformer_lora_layers,
            )

        self.validate(step=global_step, final_validation=True)

        if accelerator.is_main_process:
            if self.args.push_to_hub:
                upload_folder(
                    repo_id=self.state.repo_id, folder_path=self.args.output_dir, ignore_patterns=["checkpoint-*"]
                )

        self._delete_components()
        memory_statistics = get_memory_statistics()
        logger.info(f"Memory after training end: {json.dumps(memory_statistics, indent=4)}")

        accelerator.end_training()

    def validate(self, step: int, final_validation: bool = False) -> None:
        logger.info("Starting validation")

        accelerator = self.state.accelerator
        num_validation_samples = len(self.args.validation_prompts)

        if num_validation_samples == 0:
            logger.warning("No validation samples found. Skipping validation.")
            return

        self.transformer.eval()

        memory_statistics = get_memory_statistics()
        logger.info(f"Memory before validation start: {json.dumps(memory_statistics, indent=4)}")

        if not final_validation:
            pipeline = self.model_config["initialize_pipeline"](
                model_id=self.args.pretrained_model_name_or_path,
                tokenizer=self.tokenizer,
                text_encoder=self.text_encoder,
                tokenizer_2=self.tokenizer_2,
                text_encoder_2=self.text_encoder_2,
                transformer=unwrap_model(accelerator, self.transformer),
                vae=self.vae,
                device=accelerator.device,
                revision=self.args.revision,
                cache_dir=self.args.cache_dir,
                enable_slicing=self.args.enable_slicing,
                enable_tiling=self.args.enable_tiling,
                enable_model_cpu_offload=self.args.enable_model_cpu_offload,
            )
        else:
            # `torch_dtype` is manually set within `initialize_pipeline()`.
            self._delete_components()
            pipeline = self.model_config["initialize_pipeline"](
                model_id=self.args.pretrained_model_name_or_path,
                device=accelerator.device,
                revision=self.args.revision,
                cache_dir=self.args.cache_dir,
                enable_slicing=self.args.enable_slicing,
                enable_tiling=self.args.enable_tiling,
                enable_model_cpu_offload=self.args.enable_model_cpu_offload,
            )
            pipeline.load_lora_weights(self.args.output_dir)

        all_processes_artifacts = []
        for i in range(num_validation_samples):
            # Skip current validation on all processes but one
            if i % accelerator.num_processes != accelerator.process_index:
                continue

            prompt = self.args.validation_prompts[i]
            image = self.args.validation_images[i]
            video = self.args.validation_videos[i]
            height = self.args.validation_heights[i]
            width = self.args.validation_widths[i]
            num_frames = self.args.validation_num_frames[i]

            if image is not None:
                image = load_image(image)
            if video is not None:
                video = load_video(video)

            logger.debug(
                f"Validating sample {i + 1}/{num_validation_samples} on process {accelerator.process_index}. Prompt: {prompt}",
                main_process_only=False,
            )
            validation_artifacts = self.model_config["validation"](
                pipeline=pipeline,
                prompt=prompt,
                image=image,
                video=video,
                height=height,
                width=width,
                num_frames=num_frames,
                num_videos_per_prompt=self.args.num_validation_videos_per_prompt,
                generator=self.state.generator,
                # todo support passing `fps` for supported pipelines.
            )

            prompt_filename = string_to_filename(prompt)[:25]
            artifacts = {
                "image": {"type": "image", "value": image},
                "video": {"type": "video", "value": video},
            }
            for i, (artifact_type, artifact_value) in enumerate(validation_artifacts):
                artifacts.update({f"artifact_{i}": {"type": artifact_type, "value": artifact_value}})
            logger.debug(
                f"Validation artifacts on process {accelerator.process_index}: {list(artifacts.keys())}",
                main_process_only=False,
            )

            for key, value in list(artifacts.items()):
                artifact_type = value["type"]
                artifact_value = value["value"]
                if artifact_type not in ["image", "video"] or artifact_value is None:
                    continue

                extension = "png" if artifact_type == "image" else "mp4"
                filename = f"validation-{step}-{accelerator.process_index}-{prompt_filename}.{extension}"
                filename = os.path.join(self.args.output_dir, filename)

                if artifact_type == "image":
                    logger.debug(f"Saving image to {filename}")
                    artifact_value.save(filename)
                    artifact_value = wandb.Image(filename)
                elif artifact_type == "video":
                    logger.debug(f"Saving video to {filename}")
                    # TODO: this should be configurable here as well as in validation runs where we call the pipeline that has `fps`.
                    export_to_video(artifact_value, filename, fps=15)
                    artifact_value = wandb.Video(filename, caption=prompt)

                all_processes_artifacts.append(artifact_value)

        all_artifacts = gather_object(all_processes_artifacts)

        if accelerator.is_main_process:
            tracker_key = "final" if final_validation else "validation"
            for tracker in accelerator.trackers:
                if tracker.name == "wandb":
                    image_artifacts = [artifact for artifact in all_artifacts if isinstance(artifact, wandb.Image)]
                    video_artifacts = [artifact for artifact in all_artifacts if isinstance(artifact, wandb.Video)]
                    tracker.log(
                        {
                            tracker_key: {"images": image_artifacts, "videos": video_artifacts},
                        },
                        step=step,
                    )

        # Remove all hooks that might have been added during pipeline initialization to the models
        pipeline.remove_all_hooks()
        del pipeline

        accelerator.wait_for_everyone()

        free_memory()
        memory_statistics = get_memory_statistics()
        logger.info(f"Memory after validation end: {json.dumps(memory_statistics, indent=4)}")
        torch.cuda.reset_peak_memory_stats(accelerator.device)

        if not final_validation:
            self.transformer.train()

    def evaluate(self) -> None:
        raise NotImplementedError("Evaluation has not been implemented yet.")

    def _init_distributed(self) -> None:
        logging_dir = Path(self.args.output_dir, self.args.logging_dir)
        project_config = ProjectConfiguration(project_dir=self.args.output_dir, logging_dir=logging_dir)
        ddp_kwargs = DistributedDataParallelKwargs(find_unused_parameters=True)
        init_process_group_kwargs = InitProcessGroupKwargs(
            backend="nccl", timeout=timedelta(seconds=self.args.nccl_timeout)
        )
        mixed_precision = "no" if torch.backends.mps.is_available() else self.args.mixed_precision
        report_to = None if self.args.report_to.lower() == "none" else self.args.report_to

        accelerator = Accelerator(
            project_config=project_config,
            gradient_accumulation_steps=self.args.gradient_accumulation_steps,
            mixed_precision=mixed_precision,
            log_with=report_to,
            kwargs_handlers=[ddp_kwargs, init_process_group_kwargs],
        )

        # Disable AMP for MPS.
        if torch.backends.mps.is_available():
            accelerator.native_amp = False

        self.state.accelerator = accelerator

        if self.args.seed is not None:
            self.state.seed = self.args.seed
            set_seed(self.args.seed)

    def _init_logging(self) -> None:
        logging.basicConfig(
            format="%(asctime)s - %(levelname)s - %(name)s - %(message)s",
            datefmt="%m/%d/%Y %H:%M:%S",
            level=FINETRAINERS_LOG_LEVEL,
        )
        if self.state.accelerator.is_local_main_process:
            transformers.utils.logging.set_verbosity_warning()
            diffusers.utils.logging.set_verbosity_info()
        else:
            transformers.utils.logging.set_verbosity_error()
            diffusers.utils.logging.set_verbosity_error()

        logger.info("Initialized FineTrainers")
        logger.info(self.state.accelerator.state, main_process_only=False)

    def _init_directories_and_repositories(self) -> None:
        if self.state.accelerator.is_main_process:
            self.args.output_dir = Path(self.args.output_dir)
            self.args.output_dir.mkdir(parents=True, exist_ok=True)
            self.state.output_dir = self.args.output_dir

            if self.args.push_to_hub:
                repo_id = self.args.hub_model_id or Path(self.args.output_dir).name
                self.state.repo_id = create_repo(token=self.args.hub_token, repo_id=repo_id, exist_ok=True).repo_id

    def _move_components_to_device(self):
        if self.text_encoder is not None:
            self.text_encoder = self.text_encoder.to(self.state.accelerator.device)
        if self.text_encoder_2 is not None:
            self.text_encoder_2 = self.text_encoder_2.to(self.state.accelerator.device)
        if self.text_encoder_3 is not None:
            self.text_encoder_3 = self.text_encoder_3.to(self.state.accelerator.device)
        if self.transformer is not None:
            self.transformer = self.transformer.to(self.state.accelerator.device)
        if self.unet is not None:
            self.unet = self.unet.to(self.state.accelerator.device)
        if self.vae is not None:
            self.vae = self.vae.to(self.state.accelerator.device)

    def _get_training_dtype(self, accelerator) -> torch.dtype:
        weight_dtype = torch.float32
        if accelerator.state.deepspeed_plugin:
            # DeepSpeed is handling precision, use what's in the DeepSpeed config
            if (
                "fp16" in accelerator.state.deepspeed_plugin.deepspeed_config
                and accelerator.state.deepspeed_plugin.deepspeed_config["fp16"]["enabled"]
            ):
                weight_dtype = torch.float16
            if (
                "bf16" in accelerator.state.deepspeed_plugin.deepspeed_config
                and accelerator.state.deepspeed_plugin.deepspeed_config["bf16"]["enabled"]
            ):
                weight_dtype = torch.bfloat16
        else:
            if self.state.accelerator.mixed_precision == "fp16":
                weight_dtype = torch.float16
            elif self.state.accelerator.mixed_precision == "bf16":
                weight_dtype = torch.bfloat16
        return weight_dtype<|MERGE_RESOLUTION|>--- conflicted
+++ resolved
@@ -283,11 +283,7 @@
                 device=accelerator.device,
                 dtype=self.state.weight_dtype,
             )
-<<<<<<< HEAD
-            filename = conditions_dir / f"conditions-{self.state.accelerator.process_index}-{index}.pt"
-=======
             filename = conditions_dir / f"conditions-{accelerator.process_index}-{index}.pt"
->>>>>>> a709a1ce
             torch.save(text_conditions, filename.as_posix())
             index += 1
             progress_bar.update(1)
