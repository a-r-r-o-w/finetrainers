--- conflicted
+++ resolved
@@ -368,23 +368,15 @@
         diffusion_components = self.model_config["load_diffusion_models"](**self._get_load_components_kwargs())
         self._set_components(diffusion_components)
 
-<<<<<<< HEAD
-        # TODO(aryan): refactor later. for now only lora is supported
-        components_to_disable_grads = [
-            self.text_encoder,
-            self.text_encoder_2,
-            self.text_encoder_3,
-            self.transformer,
-            self.vae,
-        ]
-        for component in components_to_disable_grads:
-            if component is not None:
-                component.requires_grad_(False)
-                if torch.backends.mps.is_available() and component.dtype == torch.bfloat16:
-                    # due to pytorch#99272, MPS does not yet support bfloat16.
-                    raise ValueError(
-                        "Mixed precision training with bfloat16 is not supported on MPS. Please use fp16 (recommended) or fp32 instead."
-                    )
+        components = [self.text_encoder, self.text_encoder_2, self.text_encoder_3, self.vae]
+        self._disable_grad_for_components(components)
+
+        if self.args.training_type == "full-finetune":
+            logger.info("Finetuning transformer with no additional parameters")
+            self._enable_grad_for_components([self.transformer])
+        else:
+            logger.info("Finetuning transformer with PEFT parameters")
+            self._disable_grad_for_components([self.transformer])
 
         # Layerwise upcasting must be applied before adding the LoRA adapter.
         # If we don't perform this before moving to device, we might OOM on the GPU. So, best to do it on
@@ -396,26 +388,6 @@
                 compute_dtype=self.args.transformer_dtype,
                 granularity=self.args.layerwise_upcasting_granularity,
                 skip_modules_pattern=self.args.layerwise_upcasting_skip_modules_pattern,
-=======
-        components = [self.text_encoder, self.text_encoder_2, self.text_encoder_3, self.vae]
-        self._disable_grad_for_components(components)
-
-        if self.args.training_type == "full-finetune":
-            logger.info("Finetuning transformer with no additional parameters")
-            self._enable_grad_for_components([self.transformer])
-        else:
-            logger.info("Finetuning transformer with PEFT parameters")
-            self._disable_grad_for_components([self.transformer])
-
-        # For mixed precision training we cast all non-trainable weights (vae, text_encoder and transformer) to half-precision
-        # as these weights are only used for inference, keeping weights in full precision is not required.
-        weight_dtype = self._get_training_dtype(accelerator=self.state.accelerator)
-
-        if torch.backends.mps.is_available() and weight_dtype == torch.bfloat16:
-            # Due to pytorch#99272, MPS does not yet support bfloat16.
-            raise ValueError(
-                "Mixed precision training with bfloat16 is not supported on MPS. Please use fp16 (recommended) or fp32 instead."
->>>>>>> e5df80cc
             )
 
         self._move_components_to_device()
@@ -511,19 +483,9 @@
                                 f"Loading adapter weights from state_dict led to unexpected keys not found in the model: "
                                 f" {unexpected_keys}. "
                             )
-
-<<<<<<< HEAD
-=======
-                    # Make sure the trainable params are in float32. This is again needed since the base models
-                    # are in `weight_dtype`. More details:
-                    # https://github.com/huggingface/diffusers/pull/6514#discussion_r1449796804
-                    if self.args.mixed_precision == "fp16" and self.args.training_type == "lora":
-                        # only upcast trainable parameters (LoRA) into fp32
-                        cast_training_params([transformer_], dtype=torch.float32)
                 else:
                     transformer_ = transformer_cls_.from_pretrained(os.path.join(input_dir, "transformer"))
 
->>>>>>> e5df80cc
         self.state.accelerator.register_save_state_pre_hook(save_model_hook)
         self.state.accelerator.register_load_state_pre_hook(load_model_hook)
 
@@ -534,13 +496,7 @@
         self.state.train_steps = self.args.train_steps
 
         # Make sure the trainable params are in float32
-<<<<<<< HEAD
         if self.args.training_type == "lora":
-            # only upcast trainable parameters to fp32
-=======
-        if self.args.mixed_precision == "fp16" and self.args.training_type == "lora":
-            # only upcast trainable parameters (LoRA) into fp32
->>>>>>> e5df80cc
             cast_training_params([self.transformer], dtype=torch.float32)
 
         self.state.learning_rate = self.args.lr
@@ -960,41 +916,7 @@
         memory_statistics = get_memory_statistics()
         logger.info(f"Memory before validation start: {json.dumps(memory_statistics, indent=4)}")
 
-<<<<<<< HEAD
-        if not final_validation:
-            pipeline = self.model_config["initialize_pipeline"](
-                model_id=self.args.pretrained_model_name_or_path,
-                tokenizer=self.tokenizer,
-                text_encoder=self.text_encoder,
-                tokenizer_2=self.tokenizer_2,
-                text_encoder_2=self.text_encoder_2,
-                transformer=unwrap_model(accelerator, self.transformer),
-                vae=self.vae,
-                device=accelerator.device,
-                revision=self.args.revision,
-                cache_dir=self.args.cache_dir,
-                enable_slicing=self.args.enable_slicing,
-                enable_tiling=self.args.enable_tiling,
-                enable_model_cpu_offload=self.args.enable_model_cpu_offload,
-                is_training=True,
-            )
-        else:
-            # `torch_dtype` is manually set within `initialize_pipeline()`.
-            self._delete_components()
-            pipeline = self.model_config["initialize_pipeline"](
-                model_id=self.args.pretrained_model_name_or_path,
-                device=accelerator.device,
-                revision=self.args.revision,
-                cache_dir=self.args.cache_dir,
-                enable_slicing=self.args.enable_slicing,
-                enable_tiling=self.args.enable_tiling,
-                enable_model_cpu_offload=self.args.enable_model_cpu_offload,
-                is_training=False,
-            )
-            pipeline.load_lora_weights(self.args.output_dir)
-=======
         pipeline = self._get_and_prepare_pipeline_for_validation(final_validation=final_validation)
->>>>>>> e5df80cc
 
         all_processes_artifacts = []
         prompts_to_filenames = {}
@@ -1182,31 +1104,7 @@
         if self.unet is not None:
             self.unet = self.unet.to(self.state.accelerator.device)
         if self.vae is not None:
-<<<<<<< HEAD
             self.vae = self.vae.to(self.state.accelerator.device)
-=======
-            self.vae = self.vae.to(self.state.accelerator.device)
-
-    def _get_training_dtype(self, accelerator) -> torch.dtype:
-        weight_dtype = torch.float32
-        if accelerator.state.deepspeed_plugin:
-            # DeepSpeed is handling precision, use what's in the DeepSpeed config
-            if (
-                "fp16" in accelerator.state.deepspeed_plugin.deepspeed_config
-                and accelerator.state.deepspeed_plugin.deepspeed_config["fp16"]["enabled"]
-            ):
-                weight_dtype = torch.float16
-            if (
-                "bf16" in accelerator.state.deepspeed_plugin.deepspeed_config
-                and accelerator.state.deepspeed_plugin.deepspeed_config["bf16"]["enabled"]
-            ):
-                weight_dtype = torch.bfloat16
-        else:
-            if self.state.accelerator.mixed_precision == "fp16":
-                weight_dtype = torch.float16
-            elif self.state.accelerator.mixed_precision == "bf16":
-                weight_dtype = torch.bfloat16
-        return weight_dtype
 
     def _get_and_prepare_pipeline_for_validation(self, final_validation: bool = False) -> DiffusionPipeline:
         accelerator = self.state.accelerator
@@ -1259,5 +1157,4 @@
     def _enable_grad_for_components(self, components: List[torch.nn.Module]):
         for component in components:
             if component is not None:
-                component.requires_grad_(True)
->>>>>>> e5df80cc
+                component.requires_grad_(True)