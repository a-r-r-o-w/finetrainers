--- conflicted
+++ resolved
@@ -18,16 +18,10 @@
 from peft import LoraConfig, get_peft_model_state_dict
 from tqdm import tqdm
 
-<<<<<<< HEAD
-from ... import data, logging, optimizer, parallel, patches, utils
-from ...config import TrainingType
-from ...state import State, TrainState
-=======
 from finetrainers import data, logging, optimizer, parallel, patches, utils
 from finetrainers.config import TrainingType
 from finetrainers.state import State, TrainState
 
->>>>>>> 022fcfe6
 from .config import SFTFullRankConfig, SFTLowRankConfig
 
 
