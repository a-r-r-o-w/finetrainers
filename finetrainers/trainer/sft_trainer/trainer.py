import functools
import json
import math
import os
import time
from pathlib import Path
from typing import TYPE_CHECKING, Any, Dict, Iterable, List, Optional, Union

import datasets.distributed
import diffusers
import torch
import torch.backends
import transformers
import wandb
from diffusers import DiffusionPipeline
from diffusers.hooks import apply_layerwise_casting
from diffusers.training_utils import cast_training_params
from diffusers.utils import export_to_video
from huggingface_hub import create_repo, upload_folder
from peft import LoraConfig, get_peft_model_state_dict
from tqdm import tqdm

from ... import data, logging, optimizer, parallel, patches, utils
from ...config import TrainingType
from ...state import State, TrainState


if TYPE_CHECKING:
    from ...args import BaseArgs
    from ...models import ModelSpecification


logger = logging.get_logger()


class SFTTrainer:
    # fmt: off
    _all_component_names = ["tokenizer", "tokenizer_2", "tokenizer_3", "text_encoder", "text_encoder_2", "text_encoder_3", "transformer", "unet", "vae", "scheduler"]
    _condition_component_names = ["tokenizer", "tokenizer_2", "tokenizer_3", "text_encoder", "text_encoder_2", "text_encoder_3"]
    _latent_component_names = ["vae"]
    _diffusion_component_names = ["transformer", "unet", "scheduler"]
    # fmt: on

    def __init__(self, args: "BaseArgs", model_specification: "ModelSpecification") -> None:
        self.args = args
        self.state = State()
        self.state.train_state = TrainState()

        # Tokenizers
        self.tokenizer = None
        self.tokenizer_2 = None
        self.tokenizer_3 = None

        # Text encoders
        self.text_encoder = None
        self.text_encoder_2 = None
        self.text_encoder_3 = None

        # Denoisers
        self.transformer = None
        self.unet = None

        # Autoencoders
        self.vae = None

        # Scheduler
        self.scheduler = None

        # Optimizer & LR scheduler
        self.optimizer = None
        self.lr_scheduler = None

        # Checkpoint manager
        self.checkpointer = None

        self._init_distributed()
        self._init_config_options()

        # Perform any patches that might be necessary for training to work as expected
        patches.perform_patches_for_training(self.args, self.state.parallel_backend)

        self.model_specification = model_specification
        self._are_condition_models_loaded = False

    def run(self) -> None:
        try:
            self._prepare_models()
            self._prepare_trainable_parameters()
            self._prepare_for_training()
            self._prepare_dataset()
            self._prepare_checkpointing()
            self._train()
            # trainer._evaluate()
        except Exception as e:
            logger.error(f"Error during training: {e}")
            self.state.parallel_backend.destroy()
            raise e

    def _prepare_models(self) -> None:
        logger.info("Initializing models")

        diffusion_components = self.model_specification.load_diffusion_models()
        self._set_components(diffusion_components)

        if self.state.parallel_backend.pipeline_parallel_enabled:
            raise NotImplementedError(
                "Pipeline parallelism is not supported yet. This will be supported in the future."
            )

    def _prepare_trainable_parameters(self) -> None:
        logger.info("Initializing trainable parameters")

        parallel_backend = self.state.parallel_backend

        if self.args.training_type == TrainingType.FULL_FINETUNE:
            logger.info("Finetuning transformer with no additional parameters")
            utils.set_requires_grad([self.transformer], True)
        else:
            logger.info("Finetuning transformer with PEFT parameters")
            utils.set_requires_grad([self.transformer], False)

        # Layerwise upcasting must be applied before adding the LoRA adapter.
        # If we don't perform this before moving to device, we might OOM on the GPU. So, best to do it on
        # CPU for now, before support is added in Diffusers for loading and enabling layerwise upcasting directly.
        if self.args.training_type == "lora" and "transformer" in self.args.layerwise_upcasting_modules:
            apply_layerwise_casting(
                self.transformer,
                storage_dtype=self.args.layerwise_upcasting_storage_dtype,
                compute_dtype=self.args.transformer_dtype,
                skip_modules_pattern=self.args.layerwise_upcasting_skip_modules_pattern,
                non_blocking=True,
            )

        transformer_lora_config = None
        if self.args.training_type == TrainingType.LORA:
            transformer_lora_config = LoraConfig(
                r=self.args.rank,
                lora_alpha=self.args.lora_alpha,
                init_lora_weights=True,
                target_modules=self.args.target_modules,
            )
            self.transformer.add_adapter(transformer_lora_config)

        # # TODO(aryan): it might be nice to add some assertions here to make sure that lora parameters are still in fp32
        # # even if layerwise upcasting. Would be nice to have a test as well
        # self.register_saving_loading_hooks(transformer_lora_config)

        # Make sure the trainable params are in float32 if data sharding is not enabled. For FSDP, we need all
        # parameters to be of the same dtype.
        if self.args.training_type == TrainingType.LORA and not parallel_backend.data_sharding_enabled:
            cast_training_params([self.transformer], dtype=torch.float32)

    def _prepare_for_training(self) -> None:
        # 1. Apply parallelism
        parallel_backend = self.state.parallel_backend
        world_mesh = parallel_backend.get_mesh()
        model_specification = self.model_specification

        if parallel_backend.context_parallel_enabled:
            raise NotImplementedError(
                "Context parallelism is not supported yet. This will be supported in the future."
            )

        if parallel_backend.tensor_parallel_enabled:
            # TODO(aryan): handle fp8 from TorchAO here
            model_specification.apply_tensor_parallel(
                backend=parallel.ParallelBackendEnum.PTD,
                device_mesh=parallel_backend.get_mesh()["tp"],
                transformer=self.transformer,
            )

        # Enable gradient checkpointing
        if self.args.gradient_checkpointing:
            # TODO(aryan): support other checkpointing types
            utils.apply_activation_checkpointing(self.transformer, checkpointing_type="full")

        # Enable DDP, FSDP or HSDP
        if parallel_backend.data_sharding_enabled:
            # TODO(aryan): remove this when supported
            if self.args.parallel_backend == "accelerate":
                raise NotImplementedError("Data sharding is not supported with Accelerate yet.")

            if parallel_backend.data_replication_enabled:
                logger.info("Applying HSDP to the model")
            else:
                logger.info("Applying FSDP to the model")

            # Apply FSDP or HSDP
            if parallel_backend.data_replication_enabled or parallel_backend.context_parallel_enabled:
                dp_mesh_names = ("dp_replicate", "dp_shard_cp")
            else:
                dp_mesh_names = ("dp_shard_cp",)

            parallel.apply_fsdp2_ptd(
                model=self.transformer,
                dp_mesh=world_mesh[dp_mesh_names],
                param_dtype=self.args.transformer_dtype,
                reduce_dtype=torch.float32,
                output_dtype=None,
                pp_enabled=parallel_backend.pipeline_parallel_enabled,
                cpu_offload=False,  # TODO(aryan): needs to be tested and allowed for enabling later
            )
        elif parallel_backend.data_replication_enabled:
            logger.info("Applying DDP to the model")

            if world_mesh.ndim > 1:
                raise ValueError("DDP not supported for > 1D parallelism")

            parallel_backend.apply_ddp(self.transformer, world_mesh)

        self._move_components_to_device()

        # 2. Prepare optimizer and lr scheduler
        # For training LoRAs, we can be a little more optimal. Currently, the OptimizerWrapper only accepts torch::nn::Module.
        # This causes us to loop over all the parameters (even ones that don't require gradients, as in LoRA) at each optimizer
        # step. This is OK (see https://github.com/pytorch/pytorch/blob/2f40f789dafeaa62c4e4b90dbf4a900ff6da2ca4/torch/optim/sgd.py#L85-L99)
        # but can be optimized a bit by maybe creating a simple wrapper module encompassing the actual parameters that require
        # gradients. TODO(aryan): look into it in the future.
        model_parts = [self.transformer]
        self.state.num_trainable_parameters = sum(
            p.numel() for m in model_parts for p in m.parameters() if p.requires_grad
        )

        # Setup distributed optimizer and lr scheduler
        logger.info("Initializing optimizer and lr scheduler")
        self.state.train_state = TrainState()
        self.optimizer = optimizer.get_optimizer(
            parallel_backend=self.args.parallel_backend,
            name=self.args.optimizer,
            model_parts=model_parts,
            learning_rate=self.args.lr,
            beta1=self.args.beta1,
            beta2=self.args.beta2,
            beta3=self.args.beta3,
            epsilon=self.args.epsilon,
            weight_decay=self.args.weight_decay,
            fused=False,
        )
        self.lr_scheduler = optimizer.get_lr_scheduler(
            parallel_backend=self.args.parallel_backend,
            name=self.args.lr_scheduler,
            optimizer=self.optimizer,
            num_warmup_steps=self.args.lr_warmup_steps,
            num_training_steps=self.args.train_steps,
            # TODO(aryan): handle last_epoch
        )
        self.optimizer, self.lr_scheduler = parallel_backend.prepare_optimizer(self.optimizer, self.lr_scheduler)

        # 3. Initialize trackers, directories and repositories
        self._init_logging()
        self._init_trackers()
        self._init_directories_and_repositories()

    def _prepare_dataset(self) -> None:
        logger.info("Initializing dataset and dataloader")

        with open(self.args.dataset_config, "r") as file:
            dataset_configs = json.load(file)["datasets"]
        logger.info(f"Training configured to use {len(dataset_configs)} datasets")

        datasets = []
        for config in dataset_configs:
            data_root = config.pop("data_root", None)
            dataset_file = config.pop("dataset_file", None)
            dataset_type = config.pop("dataset_type")
            caption_options = config.pop("caption_options", {})

            if data_root is not None and dataset_file is not None:
                raise ValueError("Both data_root and dataset_file cannot be provided in the same dataset config.")

            dataset_name_or_root = data_root or dataset_file
            dataset = data.initialize_dataset(
                dataset_name_or_root, dataset_type, streaming=True, infinite=True, _caption_options=caption_options
            )

            if not dataset._precomputable_once and self.args.precomputation_once:
                raise ValueError(
                    f"Dataset {dataset_name_or_root} does not support precomputing all embeddings at once."
                )

            logger.info(f"Initialized dataset: {dataset_name_or_root}")
            dataset = self.state.parallel_backend.prepare_dataset(dataset)
            dataset = data.wrap_iterable_dataset_for_preprocessing(dataset, dataset_type, config)
            datasets.append(dataset)

        dataset = data.combine_datasets(datasets, buffer_size=self.args.dataset_shuffle_buffer_size, shuffle=True)
        dataloader = self.state.parallel_backend.prepare_dataloader(
            dataset, batch_size=1, num_workers=self.args.dataloader_num_workers, pin_memory=self.args.pin_memory
        )

        self.dataset = dataset
        self.dataloader = dataloader

    def _prepare_checkpointing(self) -> None:
        parallel_backend = self.state.parallel_backend

        def save_model_hook(state_dict: Dict[str, Any]) -> None:
            if parallel_backend.is_main_process:
                if self.args.training_type == TrainingType.LORA:
                    state_dict = get_peft_model_state_dict(self.transformer, state_dict)
                    self.model_specification._save_lora_weights(self.args.output_dir, state_dict, self.scheduler)
                elif self.args.training_type == TrainingType.FULL_FINETUNE:
                    self.model_specification._save_model(
                        self.args.output_dir, self.transformer, state_dict, self.scheduler
                    )
            parallel_backend.wait_for_everyone()

        enable_state_checkpointing = self.args.checkpointing_steps > 0
        self.checkpointer = utils.PTDCheckpointManager(
            dataloader=self.dataloader,
            model_parts=[self.transformer],
            optimizers=self.optimizer,
            schedulers=self.lr_scheduler,
            states={"train_state": self.state.train_state},
            checkpointing_steps=self.args.checkpointing_steps,
            checkpointing_limit=self.args.checkpointing_limit,
            output_dir=self.args.output_dir,
            enable=enable_state_checkpointing,
            _callback_fn=save_model_hook,
        )

        resume_from_checkpoint = self.args.resume_from_checkpoint
        if resume_from_checkpoint == "latest":
            resume_from_checkpoint = -1
        if resume_from_checkpoint is not None:
            self.checkpointer.load(resume_from_checkpoint)

    def _train(self) -> None:
        logger.info("Starting training")

        parallel_backend = self.state.parallel_backend
        train_state = self.state.train_state
        device = parallel_backend.device

        memory_statistics = utils.get_memory_statistics()
        logger.info(f"Memory before training start: {json.dumps(memory_statistics, indent=4)}")

        global_batch_size = self.args.batch_size * parallel_backend._dp_degree
        info = {
            "trainable parameters": self.state.num_trainable_parameters,
            "train steps": self.args.train_steps,
            "per-replica batch size": self.args.batch_size,
            "global batch size": global_batch_size,
            "gradient accumulation steps": self.args.gradient_accumulation_steps,
        }
        logger.info(f"Training configuration: {json.dumps(info, indent=4)}")

        progress_bar = tqdm(
            range(0, self.args.train_steps),
            initial=train_state.step,
            desc="Training steps",
            disable=not parallel_backend.is_local_main_process,
        )

        generator = torch.Generator(device=device)
        if self.args.seed is not None:
            generator = generator.manual_seed(self.args.seed)
        self.state.generator = generator

        patch_size = 1
        if (
            getattr(self.transformer.config, "patch_size", None) is not None
            and getattr(self.transformer.config, "patch_size_t", None) is not None
        ):
            patch_size = self.transformer.config.patch_size * self.transformer.config.patch_size_t
        elif isinstance(getattr(self.transformer.config, "patch_size", None), int):
            patch_size = self.transformer.config.patch_size
        elif isinstance(getattr(self.transformer.config, "patch_size", None), (list, tuple)):
            patch_size = math.prod(self.transformer.config.patch_size)

        scheduler_sigmas = utils.get_scheduler_sigmas(self.scheduler)
        scheduler_sigmas = (
            scheduler_sigmas.to(device=device, dtype=torch.float32) if scheduler_sigmas is not None else None
        )
        scheduler_alphas = utils.get_scheduler_alphas(self.scheduler)
        scheduler_alphas = (
            scheduler_alphas.to(device=device, dtype=torch.float32) if scheduler_alphas is not None else None
        )
        timesteps_buffer = []

        self.transformer.train()
        data_iterator = iter(self.dataloader)

        preprocessor = data.initialize_preprocessor(
            rank=parallel_backend.rank,
            num_items=self.args.precomputation_items if self.args.enable_precomputation else 1,
            processor_fn={
                "condition": self.model_specification.prepare_conditions,
                "latent": functools.partial(
                    self.model_specification.prepare_latents, compute_posterior=not self.args.precomputation_once
                ),
            },
            save_dir=self.args.precomputation_dir,
            enable_precomputation=self.args.enable_precomputation,
        )
        precomputed_condition_iterator: Iterable[Dict[str, Any]] = None
        precomputed_latent_iterator: Iterable[Dict[str, Any]] = None
        sampler = data.ResolutionSampler(
            batch_size=self.args.batch_size, dim_keys=self.model_specification._resolution_dim_keys
        )
        requires_gradient_step = True
        accumulated_loss = 0.0

        while (
            train_state.step < self.args.train_steps and train_state.observed_data_samples < self.args.max_data_samples
        ):
            # 1. Load & preprocess data if required
            if preprocessor.requires_data:
                # TODO(aryan): We should do the following here:
                # - Force checkpoint the trainable models, optimizers, schedulers and train state
                # - Do the precomputation
                # - Load the checkpointed models, optimizers, schedulers and train state back, and continue training
                # This way we can be more memory efficient again, since the latest rewrite of precomputation removed
                # this logic.
                precomputed_condition_iterator, precomputed_latent_iterator = self._prepare_data(
                    preprocessor, data_iterator
                )

            # 2. Prepare batch
            try:
                condition_item = next(precomputed_condition_iterator)
                latent_item = next(precomputed_latent_iterator)
                sampler.consume(condition_item, latent_item)
            except StopIteration:
                if requires_gradient_step:
                    self.optimizer.step()
                    self.lr_scheduler.step()
                    requires_gradient_step = False
                logger.info("Data exhausted. Exiting training loop.")
                break

            if sampler.is_ready:
                condition_batch, latent_batch = sampler.get_batch()
                condition_model_conditions = self.model_specification.collate_conditions(condition_batch)
                latent_model_conditions = self.model_specification.collate_latents(latent_batch)
            else:
                continue

            train_state.step += 1
            train_state.observed_data_samples += self.args.batch_size * parallel_backend._dp_degree

            lmc_latents = latent_model_conditions["latents"]
            train_state.observed_num_tokens += math.prod(lmc_latents.shape[:-1]) // patch_size

            logger.debug(f"Starting training step ({train_state.step}/{self.args.train_steps})")

            utils.align_device_and_dtype(latent_model_conditions, device, self.args.transformer_dtype)
            utils.align_device_and_dtype(condition_model_conditions, device, self.args.transformer_dtype)
            latent_model_conditions = utils.make_contiguous(latent_model_conditions)
            condition_model_conditions = utils.make_contiguous(condition_model_conditions)

            # 3. Forward pass
            sigmas = utils.prepare_sigmas(
                scheduler=self.scheduler,
                sigmas=scheduler_sigmas,
                batch_size=self.args.batch_size,
                num_train_timesteps=self.scheduler.config.num_train_timesteps,
                flow_weighting_scheme=self.args.flow_weighting_scheme,
                flow_logit_mean=self.args.flow_logit_mean,
                flow_logit_std=self.args.flow_logit_std,
                flow_mode_scale=self.args.flow_mode_scale,
                device=device,
                generator=self.state.generator,
            )
            sigmas = utils.expand_tensor_dims(sigmas, latent_model_conditions["latents"].ndim)

            pred, target, sigmas = self.model_specification.forward(
                transformer=self.transformer,
                scheduler=self.scheduler,
                condition_model_conditions=condition_model_conditions,
                latent_model_conditions=latent_model_conditions,
                sigmas=sigmas,
                compute_posterior=not self.args.precomputation_once,
            )

            timesteps = (sigmas * 1000.0).long()
            weights = utils.prepare_loss_weights(
                scheduler=self.scheduler,
                alphas=scheduler_alphas[timesteps] if scheduler_alphas is not None else None,
                sigmas=sigmas,
                flow_weighting_scheme=self.args.flow_weighting_scheme,
            )
            weights = utils.expand_tensor_dims(weights, pred.ndim)

            # 4. Compute loss & backward pass
            loss = weights.float() * (pred.float() - target.float()).pow(2)
            # Average loss across all but batch dimension
            loss = loss.mean(list(range(1, loss.ndim)))
            # Average loss across batch dimension
            loss = loss.mean()
            if self.args.gradient_accumulation_steps > 1:
                loss = loss / self.args.gradient_accumulation_steps
            loss.backward()
            accumulated_loss += loss.detach().item()
            requires_gradient_step = True

            # 5. Clip gradients
            model_parts = [self.transformer]
            grad_norm = utils.torch._clip_grad_norm_while_handling_failing_dtensor_cases(
                [p for m in model_parts for p in m.parameters()],
                self.args.max_grad_norm,
                foreach=True,
                pp_mesh=parallel_backend.get_mesh("pp") if parallel_backend.pipeline_parallel_enabled else None,
            )

            # 6. Step optimizer & log metrics
            logs = {}

            if train_state.step % self.args.gradient_accumulation_steps == 0:
                # TODO(aryan): revisit no_sync() for FSDP
                self.optimizer.step()
                self.lr_scheduler.step()
                self.optimizer.zero_grad()

                if grad_norm is not None:
                    logs["grad_norm"] = grad_norm if isinstance(grad_norm, float) else grad_norm.detach().item()
                if (
                    parallel_backend.data_replication_enabled
                    or parallel_backend.data_sharding_enabled
                    or parallel_backend.context_parallel_enabled
                ):
                    dp_cp_mesh = parallel_backend.get_mesh("dp_cp")
                    global_avg_loss, global_max_loss = (
                        parallel.dist_mean(torch.tensor([accumulated_loss], device=device), dp_cp_mesh),
                        parallel.dist_max(torch.tensor([accumulated_loss], device=device), dp_cp_mesh),
                    )
                else:
                    global_avg_loss = global_max_loss = accumulated_loss

                logs["global_avg_loss"] = global_avg_loss
                logs["global_max_loss"] = global_max_loss
                train_state.global_avg_losses.append(global_avg_loss)
                train_state.global_max_losses.append(global_max_loss)
                accumulated_loss = 0.0
                requires_gradient_step = False

            progress_bar.update(1)
            progress_bar.set_postfix(logs)

            timesteps_buffer.extend([(train_state.step, t) for t in timesteps.detach().cpu().numpy().tolist()])

            if train_state.step % self.args.logging_steps == 0:
                # TODO(aryan): handle non-SchedulerWrapper schedulers (probably not required eventually) since they might not be dicts
                # TODO(aryan): causes NCCL hang for some reason. look into later
                # logs.update(self.lr_scheduler.get_last_lr())

                # timesteps_table = wandb.Table(data=timesteps_buffer, columns=["step", "timesteps"])
                # logs["timesteps"] = wandb.plot.scatter(
                #     timesteps_table, "step", "timesteps", title="Timesteps distribution"
                # )
                timesteps_buffer = []

                logs["observed_data_samples"] = train_state.observed_data_samples
                logs["observed_num_tokens"] = train_state.observed_num_tokens

                parallel_backend.log(logs, step=train_state.step)
                train_state.log_steps.append(train_state.step)

            # 7. Save checkpoint if required
            self.checkpointer.save(
                step=train_state.step, _device=device, _is_main_process=parallel_backend.is_main_process
            )

            # 8. Perform validation if required
            if train_state.step % self.args.validation_steps == 0:
                self._validate(step=train_state.step, final_validation=False)

        # 9. Final checkpoint, validation & cleanup
        self.checkpointer.save(
            train_state.step, force=True, _device=device, _is_main_process=parallel_backend.is_main_process
        )
        parallel_backend.wait_for_everyone()
        self._validate(step=train_state.step, final_validation=True)

        self._delete_components()
        memory_statistics = utils.get_memory_statistics()
        logger.info(f"Memory after training end: {json.dumps(memory_statistics, indent=4)}")

        # 10. Upload artifacts to hub
        if parallel_backend.is_main_process and self.args.push_to_hub:
            upload_folder(
                repo_id=self.state.repo_id,
                folder_path=self.args.output_dir,
                ignore_patterns=[f"{self.checkpointer._prefix}_*"],
            )

        parallel_backend.destroy()

    def _validate(self, step: int, final_validation: bool = False) -> None:
        if self.args.validation_dataset_file is None:
            return

        logger.info("Starting validation")

        # 1. Load validation dataset
        parallel_backend = self.state.parallel_backend
        dp_mesh = parallel_backend.get_mesh("dp_replicate")

        if dp_mesh is not None:
            local_rank, dp_world_size = dp_mesh.get_local_rank(), dp_mesh.size()
        else:
            local_rank, dp_world_size = 0, 1

        dataset = data.ValidationDataset(self.args.validation_dataset_file)
        dataset._data = datasets.distributed.split_dataset_by_node(dataset._data, local_rank, dp_world_size)
        validation_dataloader = data.DPDataLoader(
            local_rank,
            dataset,
            batch_size=1,
            num_workers=self.args.dataloader_num_workers,
            collate_fn=lambda items: items,
        )
        data_iterator = iter(validation_dataloader)
        main_process_prompts_to_filenames = {}  # Used to save model card
        all_processes_artifacts = []  # Used to gather artifacts from all processes

        memory_statistics = utils.get_memory_statistics()
        logger.info(f"Memory before validation start: {json.dumps(memory_statistics, indent=4)}")

        seed = self.args.seed if self.args.seed is not None else 0
        generator = torch.Generator(device=parallel_backend.device).manual_seed(seed)
        pipeline = self._init_pipeline(final_validation=final_validation)

        # 2. Run validation
        # TODO(aryan): when running validation with FSDP, if the number of data points is not divisible by dp_shards, we
        # will hang indefinitely. Either pad the dataset or raise an error early on during initialization if the dataset
        # size is not divisible by dp_shards.
        self.transformer.eval()
        while True:
            validation_data = next(data_iterator, None)
            if validation_data is None:
                break

            logger.debug(
                f"Validating {validation_data=} on rank={parallel_backend.rank}.", local_main_process_only=False
            )

            validation_data = validation_data[0]
            validation_artifacts = self.model_specification.validation(
                pipeline=pipeline, generator=generator, **validation_data
            )

            PROMPT = validation_data["prompt"]
            IMAGE = validation_data.get("image", None)
            VIDEO = validation_data.get("video", None)
            EXPORT_FPS = validation_data.get("export_fps", 30)

            # 2.1. If there are any initial images or videos, they will be logged to keep track of them as
            # conditioning for generation.
            prompt_filename = utils.string_to_filename(PROMPT)[:25]
            artifacts = {
                "input_image": data.ImageArtifact(value=IMAGE),
                "input_video": data.VideoArtifact(value=VIDEO),
            }

            # 2.2. Track the artifacts generated from validation
            for i, validation_artifact in enumerate(validation_artifacts):
                if validation_artifact.value is None:
                    continue
                artifacts.update({f"artifact_{i}": validation_artifact})

            # 2.3. Save the artifacts to the output directory and create appropriate logging objects
            # TODO(aryan): Currently, we only support WandB so we've hardcoded it here. Needs to be revisited.
            for index, (key, artifact) in enumerate(list(artifacts.items())):
                assert isinstance(artifact, (data.ImageArtifact, data.VideoArtifact))

                time_, rank, ext = int(time.time()), parallel_backend.rank, artifact.file_extension
                filename = "validation-" if not final_validation else "final-"
                filename += f"{step}-{rank}-{index}-{prompt_filename}-{time_}.{ext}"
                output_filename = os.path.join(self.args.output_dir, filename)

                if parallel_backend.is_main_process and artifact.file_extension == "mp4":
                    main_process_prompts_to_filenames[PROMPT] = filename

                if artifact.type == "image" and artifact.value is not None:
                    logger.debug(
                        f"Saving image from rank={parallel_backend.rank} to {output_filename}",
                        local_main_process_only=False,
                    )
                    artifact.value.save(output_filename)
                    all_processes_artifacts.append(wandb.Image(output_filename, caption=PROMPT))
                elif artifact.type == "video" and artifact.value is not None:
                    logger.debug(
                        f"Saving video from rank={parallel_backend.rank} to {output_filename}",
                        local_main_process_only=False,
                    )
                    export_to_video(artifact.value, output_filename, fps=EXPORT_FPS)
                    all_processes_artifacts.append(wandb.Video(output_filename, caption=PROMPT))

        # 3. Cleanup & log artifacts
        parallel_backend.wait_for_everyone()

        # Remove all hooks that might have been added during pipeline initialization to the models
        pipeline.remove_all_hooks()
        del pipeline

        utils.free_memory()
        memory_statistics = utils.get_memory_statistics()
        logger.info(f"Memory after validation end: {json.dumps(memory_statistics, indent=4)}")
        torch.cuda.reset_peak_memory_stats(parallel_backend.device)

        # Gather artifacts from all processes. We also need to flatten them since each process returns a list of artifacts.
        # TODO(aryan): probably should only all gather from dp mesh process group
        all_artifacts = [None] * parallel_backend.world_size
        torch.distributed.all_gather_object(all_artifacts, all_processes_artifacts)
        all_artifacts = [artifact for artifacts in all_artifacts for artifact in artifacts]

        if parallel_backend.is_main_process:
            tracker_key = "final" if final_validation else "validation"
            artifact_log_dict = {}

            image_artifacts = [artifact for artifact in all_artifacts if isinstance(artifact, wandb.Image)]
            if len(image_artifacts) > 0:
                artifact_log_dict["images"] = image_artifacts
            video_artifacts = [artifact for artifact in all_artifacts if isinstance(artifact, wandb.Video)]
            if len(video_artifacts) > 0:
                artifact_log_dict["videos"] = video_artifacts
            parallel_backend.log({tracker_key: artifact_log_dict}, step=step)

            if self.args.push_to_hub and final_validation:
                video_filenames = list(main_process_prompts_to_filenames.values())
                prompts = list(main_process_prompts_to_filenames.keys())
                utils.save_model_card(
                    args=self.args, repo_id=self.state.repo_id, videos=video_filenames, validation_prompts=prompts
                )

        parallel_backend.wait_for_everyone()
        if not final_validation:
            self.transformer.train()

    def _evaluate(self) -> None:
        raise NotImplementedError("Evaluation has not been implemented yet.")

    def _init_distributed(self) -> None:
        # TODO: Accelerate disables native_amp for MPS. Probably need to do the same with implementation.
        world_size = int(os.environ["WORLD_SIZE"])

        # TODO(aryan): handle other backends
        backend_cls: parallel.ParallelBackendType = parallel.get_parallel_backend_cls(self.args.parallel_backend)
        self.state.parallel_backend = backend_cls(
            world_size=world_size,
            pp_degree=self.args.pp_degree,
            dp_degree=self.args.dp_degree,
            dp_shards=self.args.dp_shards,
            cp_degree=self.args.cp_degree,
            tp_degree=self.args.tp_degree,
            backend="nccl",
            timeout=self.args.init_timeout,
            logging_dir=self.args.logging_dir,
            output_dir=self.args.output_dir,
            gradient_accumulation_steps=self.args.gradient_accumulation_steps,
        )

        if self.args.seed is not None:
            world_mesh = self.state.parallel_backend.get_mesh()
            utils.enable_determinism(self.args.seed, world_mesh)

    def _init_logging(self) -> None:
        transformers_log_level = transformers.utils.logging.set_verbosity_error
        diffusers_log_level = diffusers.utils.logging.set_verbosity_error

        if self.args.verbose == 0:
            if self.state.parallel_backend.is_local_main_process:
                transformers_log_level = transformers.utils.logging.set_verbosity_warning
                diffusers_log_level = diffusers.utils.logging.set_verbosity_warning
        elif self.args.verbose == 1:
            if self.state.parallel_backend.is_local_main_process:
                transformers_log_level = transformers.utils.logging.set_verbosity_info
                diffusers_log_level = diffusers.utils.logging.set_verbosity_info
        elif self.args.verbose == 2:
            if self.state.parallel_backend.is_local_main_process:
                transformers_log_level = transformers.utils.logging.set_verbosity_debug
                diffusers_log_level = diffusers.utils.logging.set_verbosity_debug
        else:
            transformers_log_level = transformers.utils.logging.set_verbosity_debug
            diffusers_log_level = diffusers.utils.logging.set_verbosity_debug

        transformers_log_level()
        diffusers_log_level()

        logging._set_parallel_backend(self.state.parallel_backend)
        logger.info("Initialized FineTrainers")

    def _init_trackers(self) -> None:
        # TODO(aryan): handle multiple trackers
        trackers = ["wandb"]
        experiment_name = self.args.tracker_name or "finetrainers-experiment"
        self.state.parallel_backend.initialize_trackers(
            trackers, experiment_name=experiment_name, config=self._get_training_info(), log_dir=self.args.logging_dir
        )

    def _init_directories_and_repositories(self) -> None:
        if self.state.parallel_backend.is_main_process:
            self.args.output_dir = Path(self.args.output_dir)
            self.args.output_dir.mkdir(parents=True, exist_ok=True)
            self.state.output_dir = Path(self.args.output_dir)

            if self.args.push_to_hub:
                repo_id = self.args.hub_model_id or Path(self.args.output_dir).name
                self.state.repo_id = create_repo(token=self.args.hub_token, repo_id=repo_id, exist_ok=True).repo_id

    def _init_config_options(self) -> None:
        # Enable TF32 for faster training on Ampere GPUs: https://pytorch.org/docs/stable/notes/cuda.html#tensorfloat-32-tf32-on-ampere-devices
        if self.args.allow_tf32 and torch.cuda.is_available():
            torch.backends.cuda.matmul.allow_tf32 = True

    def _move_components_to_device(
        self, components: Optional[List[torch.nn.Module]] = None, device: Optional[Union[str, torch.device]] = None
    ) -> None:
        if device is None:
            device = self.state.parallel_backend.device
        if components is None:
            components = [self.text_encoder, self.text_encoder_2, self.text_encoder_3, self.transformer, self.vae]
        components = utils.get_non_null_items(components)
        components = list(filter(lambda x: hasattr(x, "to"), components))
        for component in components:
            component.to(device)

    def _set_components(self, components: Dict[str, Any]) -> None:
        for component_name in self._all_component_names:
            existing_component = getattr(self, component_name, None)
            new_component = components.get(component_name, existing_component)
            setattr(self, component_name, new_component)

    def _delete_components(self, component_names: Optional[List[str]] = None) -> None:
        if component_names is None:
            component_names = self._all_component_names
        for component_name in component_names:
            setattr(self, component_name, None)
        utils.free_memory()
        utils.synchronize_device()

    def _init_pipeline(self, final_validation: bool = False) -> DiffusionPipeline:
        parallel_backend = self.state.parallel_backend
        module_names = ["text_encoder", "text_encoder_2", "text_encoder_3", "transformer", "vae"]

        if not final_validation:
            module_names.remove("transformer")
            pipeline = self.model_specification.load_pipeline(
                tokenizer=self.tokenizer,
                tokenizer_2=self.tokenizer_2,
                tokenizer_3=self.tokenizer_3,
                text_encoder=self.text_encoder,
                text_encoder_2=self.text_encoder_2,
                text_encoder_3=self.text_encoder_3,
                # TODO(aryan): handle unwrapping for compiled modules
                # transformer=utils.unwrap_model(accelerator, self.transformer),
                transformer=self.transformer,
                vae=self.vae,
                enable_slicing=self.args.enable_slicing,
                enable_tiling=self.args.enable_tiling,
                enable_model_cpu_offload=self.args.enable_model_cpu_offload,
                training=True,
            )
        else:
            self._delete_components()

            # Load the transformer weights from the final checkpoint if performing full-finetune
            transformer = None
            if self.args.training_type == TrainingType.FULL_FINETUNE:
                transformer = self.model_specification.load_diffusion_models()["transformer"]

            pipeline = self.model_specification.load_pipeline(
                transformer=transformer,
                enable_slicing=self.args.enable_slicing,
                enable_tiling=self.args.enable_tiling,
                enable_model_cpu_offload=self.args.enable_model_cpu_offload,
                training=False,
                device=parallel_backend.device,
            )

            # Load the LoRA weights if performing LoRA finetuning
            if self.args.training_type == TrainingType.LORA:
                pipeline.load_lora_weights(self.args.output_dir)

        components = {module_name: getattr(pipeline, module_name, None) for module_name in module_names}
        self._set_components(components)
        self._move_components_to_device(list(components.values()))
        return pipeline

<<<<<<< HEAD
    def _prepare_data(self, preprocessor: data.PrecomputedDistributedDataPreprocessor, data_iterator):
        if not self.args.enable_precomputation:
            logger.info(
                "Precomputation disabled. Loading in-memory data loaders. All components will be loaded on GPUs."
            )

            if not self._are_condition_models_loaded:
=======
    def _prepare_data(
        self,
        preprocessor: Union[data.InMemoryDistributedDataPreprocessor, data.PrecomputedDistributedDataPreprocessor],
        data_iterator,
    ):
        if not self.args.enable_precomputation:
            if not self._are_condition_models_loaded:
                logger.info(
                    "Precomputation disabled. Loading in-memory data loaders. All components will be loaded on GPUs."
                )
>>>>>>> 788a73b4
                condition_components = self.model_specification.load_condition_models()
                latent_components = self.model_specification.load_latent_models()
                all_components = {**condition_components, **latent_components}
                self._set_components(all_components)
                self._move_components_to_device(list(all_components.values()))
                utils._enable_vae_memory_optimizations(self.vae, self.args.enable_slicing, self.args.enable_tiling)
<<<<<<< HEAD
=======
            else:
                condition_components = {k: v for k in self._condition_component_names if (v := getattr(self, k, None))}
                latent_components = {k: v for k in self._latent_component_names if (v := getattr(self, k, None))}
>>>>>>> 788a73b4

            condition_iterator = preprocessor.consume(
                "condition",
                components=condition_components,
                data_iterator=data_iterator,
                generator=self.state.generator,
                cache_samples=True,
            )
            latent_iterator = preprocessor.consume(
                "latent",
                components=latent_components,
                data_iterator=data_iterator,
                generator=self.state.generator,
                use_cached_samples=True,
                drop_samples=True,
            )

            self._are_condition_models_loaded = True
        else:
            logger.info("Precomputed condition & latent data exhausted. Loading & preprocessing new data.")

            if self.args.precomputation_once:
                consume_fn = preprocessor.consume_once
            else:
                consume_fn = preprocessor.consume

            # Prepare condition iterators
            condition_components = self.model_specification.load_condition_models()
            component_names = list(condition_components.keys())
            component_modules = list(condition_components.values())
            self._set_components(condition_components)
            self._move_components_to_device(component_modules)
            condition_iterator = consume_fn(
                "condition",
                components=condition_components,
                data_iterator=data_iterator,
                generator=self.state.generator,
                cache_samples=True,
            )
            self._delete_components(component_names)
            del condition_components, component_names, component_modules

            # Prepare latent iterators
            latent_components = self.model_specification.load_latent_models()
            utils._enable_vae_memory_optimizations(self.vae, self.args.enable_slicing, self.args.enable_tiling)
            component_names = list(latent_components.keys())
            component_modules = list(latent_components.values())
            self._set_components(latent_components)
            self._move_components_to_device(component_modules)
            latent_iterator = consume_fn(
                "latent",
                components=latent_components,
                data_iterator=data_iterator,
                generator=self.state.generator,
                use_cached_samples=True,
                drop_samples=True,
            )
            self._delete_components(component_names)
            del latent_components, component_names, component_modules

        return condition_iterator, latent_iterator

    def _get_training_info(self) -> Dict[str, Any]:
        info = self.args.to_dict()

        # Removing flow matching arguments when not using flow-matching objective
        diffusion_args = info.get("diffusion_arguments", {})
        scheduler_name = self.scheduler.__class__.__name__ if self.scheduler is not None else ""
        if scheduler_name != "FlowMatchEulerDiscreteScheduler":
            filtered_diffusion_args = {k: v for k, v in diffusion_args.items() if "flow" not in k}
        else:
            filtered_diffusion_args = diffusion_args

        info.update({"diffusion_arguments": filtered_diffusion_args})
        return info<|MERGE_RESOLUTION|>--- conflicted
+++ resolved
@@ -878,15 +878,6 @@
         self._move_components_to_device(list(components.values()))
         return pipeline
 
-<<<<<<< HEAD
-    def _prepare_data(self, preprocessor: data.PrecomputedDistributedDataPreprocessor, data_iterator):
-        if not self.args.enable_precomputation:
-            logger.info(
-                "Precomputation disabled. Loading in-memory data loaders. All components will be loaded on GPUs."
-            )
-
-            if not self._are_condition_models_loaded:
-=======
     def _prepare_data(
         self,
         preprocessor: Union[data.InMemoryDistributedDataPreprocessor, data.PrecomputedDistributedDataPreprocessor],
@@ -897,19 +888,15 @@
                 logger.info(
                     "Precomputation disabled. Loading in-memory data loaders. All components will be loaded on GPUs."
                 )
->>>>>>> 788a73b4
                 condition_components = self.model_specification.load_condition_models()
                 latent_components = self.model_specification.load_latent_models()
                 all_components = {**condition_components, **latent_components}
                 self._set_components(all_components)
                 self._move_components_to_device(list(all_components.values()))
                 utils._enable_vae_memory_optimizations(self.vae, self.args.enable_slicing, self.args.enable_tiling)
-<<<<<<< HEAD
-=======
             else:
                 condition_components = {k: v for k in self._condition_component_names if (v := getattr(self, k, None))}
                 latent_components = {k: v for k in self._latent_component_names if (v := getattr(self, k, None))}
->>>>>>> 788a73b4
 
             condition_iterator = preprocessor.consume(
                 "condition",
