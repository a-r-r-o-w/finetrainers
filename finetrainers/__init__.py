from .args import BaseArgs
from .config import ModelType, TrainingType
from .logging import get_logger
from .models import ModelSpecification
<<<<<<< HEAD
from .trainer import ControlTrainer, SFTTrainer
=======
from .trainer import ControlTrainer, SFTTrainer


__version__ = "0.1.0"
>>>>>>> 022fcfe6
<|MERGE_RESOLUTION|>--- conflicted
+++ resolved
@@ -2,11 +2,7 @@
 from .config import ModelType, TrainingType
 from .logging import get_logger
 from .models import ModelSpecification
-<<<<<<< HEAD
-from .trainer import ControlTrainer, SFTTrainer
-=======
 from .trainer import ControlTrainer, SFTTrainer
 
 
-__version__ = "0.1.0"
->>>>>>> 022fcfe6
+__version__ = "0.1.0"