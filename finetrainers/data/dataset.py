import pathlib
import random
from typing import Any, Dict, List, Optional, Tuple, Union

import datasets
import datasets.data_files
import datasets.distributed
import datasets.exceptions
import huggingface_hub
import huggingface_hub.errors
import numpy as np
import PIL.Image
import torch
import torch.distributed.checkpoint.stateful
from diffusers.utils import load_image, load_video
from huggingface_hub import list_repo_files, repo_exists, snapshot_download
from tqdm.auto import tqdm

from .. import constants
from .. import functional as FF
from ..logging import get_logger
from . import utils


import decord  # isort:skip

decord.bridge.set_bridge("torch")

logger = get_logger()


# fmt: off
MAX_PRECOMPUTABLE_ITEMS_LIMIT = 1024
COMMON_CAPTION_FILES = ["prompt.txt", "prompts.txt", "caption.txt", "captions.txt"]
COMMON_VIDEO_FILES = ["video.txt", "videos.txt"]
COMMON_IMAGE_FILES = ["image.txt", "images.txt"]
COMMON_WDS_CAPTION_COLUMN_NAMES = ["txt", "text", "caption", "captions", "short_caption", "long_caption", "prompt", "prompts", "short_prompt", "long_prompt", "description", "descriptions", "alt_text", "alt_texts", "alt_caption", "alt_captions", "alt_prompt", "alt_prompts", "alt_description", "alt_descriptions", "image_description", "image_descriptions", "image_caption", "image_captions", "image_prompt", "image_prompts", "image_alt_text", "image_alt_texts", "image_alt_caption", "image_alt_captions", "image_alt_prompt", "image_alt_prompts", "image_alt_description", "image_alt_descriptions", "video_description", "video_descriptions", "video_caption", "video_captions", "video_prompt", "video_prompts", "video_alt_text", "video_alt_texts", "video_alt_caption", "video_alt_captions", "video_alt_prompt", "video_alt_prompts", "video_alt_description"]
# fmt: on


class ImageCaptionFilePairDataset(torch.utils.data.IterableDataset, torch.distributed.checkpoint.stateful.Stateful):
    def __init__(self, root: str, infinite: bool = False) -> None:
        super().__init__()

        self.root = pathlib.Path(root)
        self.infinite = infinite

        data = []
        caption_files = sorted(utils.find_files(self.root.as_posix(), "*.txt", depth=0))
        for caption_file in caption_files:
            data_file = self._find_data_file(caption_file)
            if data_file:
                data.append(
                    {
                        "caption": (self.root / caption_file).as_posix(),
                        "image": (self.root / data_file).as_posix(),
                    }
                )

        data = datasets.Dataset.from_list(data)
        data = data.cast_column("image", datasets.Image(mode="RGB"))

        self._data = data.to_iterable_dataset()
        self._sample_index = 0
        self._precomputable_once = len(data) <= MAX_PRECOMPUTABLE_ITEMS_LIMIT

    def _get_data_iter(self):
        if self._sample_index == 0:
            return iter(self._data)
        return iter(self._data.skip(self._sample_index))

    def __iter__(self):
        while True:
            for sample in self._get_data_iter():
                self._sample_index += 1
                sample["caption"] = _read_caption_from_file(sample["caption"])
                sample["image"] = _preprocess_image(sample["image"])
                yield sample

            if not self.infinite:
                logger.warning(f"Dataset ({self.__class__.__name__}={self.root}) has run out of data")
                break
            else:
                self._sample_index = 0

    def load_state_dict(self, state_dict):
        self._sample_index = state_dict["sample_index"]

    def state_dict(self):
        return {"sample_index": self._sample_index}

    def _find_data_file(self, caption_file: str) -> str:
        caption_file = pathlib.Path(caption_file)
        data_file = None
        found_data = 0

        for extension in constants.SUPPORTED_IMAGE_FILE_EXTENSIONS:
            image_filename = caption_file.with_suffix(f".{extension}")
            if image_filename.exists():
                found_data += 1
                data_file = image_filename

        if found_data == 0:
            return False
        elif found_data > 1:
            raise ValueError(
                f"Multiple data files found for caption file {caption_file}. Please ensure there is only one data "
                f"file per caption file. The following extensions are supported:\n"
                f"  - Images: {constants.SUPPORTED_IMAGE_FILE_EXTENSIONS}\n"
            )

        return data_file.as_posix()


class VideoCaptionFilePairDataset(torch.utils.data.IterableDataset, torch.distributed.checkpoint.stateful.Stateful):
    def __init__(self, root: str, infinite: bool = False) -> None:
        super().__init__()

        self.root = pathlib.Path(root)
        self.infinite = infinite

        data = []
        caption_files = sorted(utils.find_files(self.root.as_posix(), "*.txt", depth=0))
        for caption_file in caption_files:
            data_file = self._find_data_file(caption_file)
            if data_file:
                data.append(
                    {
                        "caption": (self.root / caption_file).as_posix(),
                        "video": (self.root / data_file).as_posix(),
                    }
                )

        data = datasets.Dataset.from_list(data)
        data = data.cast_column("video", datasets.Video())

        self._data = data.to_iterable_dataset()
        self._sample_index = 0
        self._precomputable_once = len(data) <= MAX_PRECOMPUTABLE_ITEMS_LIMIT

    def _get_data_iter(self):
        if self._sample_index == 0:
            return iter(self._data)
        return iter(self._data.skip(self._sample_index))

    def __iter__(self):
        while True:
            for sample in self._get_data_iter():
                self._sample_index += 1
                sample["caption"] = _read_caption_from_file(sample["caption"])
                sample["video"] = _preprocess_video(sample["video"])
                yield sample

            if not self.infinite:
                logger.warning(f"Dataset ({self.__class__.__name__}={self.root}) has run out of data")
                break
            else:
                self._sample_index = 0

    def load_state_dict(self, state_dict):
        self._sample_index = state_dict["sample_index"]

    def state_dict(self):
        return {"sample_index": self._sample_index}

    def _find_data_file(self, caption_file: str) -> str:
        caption_file = pathlib.Path(caption_file)
        data_file = None
        found_data = 0

        for extension in constants.SUPPORTED_VIDEO_FILE_EXTENSIONS:
            video_filename = caption_file.with_suffix(f".{extension}")
            if video_filename.exists():
                found_data += 1
                data_file = video_filename

        if found_data == 0:
            return False
        elif found_data > 1:
            raise ValueError(
                f"Multiple data files found for caption file {caption_file}. Please ensure there is only one data "
                f"file per caption file. The following extensions are supported:\n"
                f"  - Videos: {constants.SUPPORTED_VIDEO_FILE_EXTENSIONS}\n"
            )

        return data_file.as_posix()


class ImageFileCaptionFileListDataset(
    torch.utils.data.IterableDataset, torch.distributed.checkpoint.stateful.Stateful
):
    def __init__(self, root: str, infinite: bool = False) -> None:
        super().__init__()

        VALID_CAPTION_FILES = ["caption.txt", "captions.txt", "prompt.txt", "prompts.txt"]
        VALID_IMAGE_FILES = ["image.txt", "images.txt"]

        self.root = pathlib.Path(root)
        self.infinite = infinite

        data = []
        existing_caption_files = [file for file in VALID_CAPTION_FILES if (self.root / file).exists()]
        existing_image_files = [file for file in VALID_IMAGE_FILES if (self.root / file).exists()]

        if len(existing_caption_files) == 0:
            raise FileNotFoundError(
                f"No caption file found in {self.root}. Must have exactly one of {VALID_CAPTION_FILES}"
            )
        if len(existing_image_files) == 0:
            raise FileNotFoundError(
                f"No image file found in {self.root}. Must have exactly one of {VALID_IMAGE_FILES}"
            )
        if len(existing_caption_files) > 1:
            raise ValueError(
                f"Multiple caption files found in {self.root}. Must have exactly one of {VALID_CAPTION_FILES}"
            )
        if len(existing_image_files) > 1:
            raise ValueError(
                f"Multiple image files found in {self.root}. Must have exactly one of {VALID_IMAGE_FILES}"
            )

        caption_file = existing_caption_files[0]
        image_file = existing_image_files[0]

        with open((self.root / caption_file).as_posix(), "r") as f:
            captions = f.read().splitlines()
        with open((self.root / image_file).as_posix(), "r") as f:
            images = f.read().splitlines()
            images = [(self.root / image).as_posix() for image in images]

        if len(captions) != len(images):
            raise ValueError(f"Number of captions ({len(captions)}) must match number of images ({len(images)})")

        for caption, image in zip(captions, images):
            data.append({"caption": caption, "image": image})

        data = datasets.Dataset.from_list(data)
        data = data.cast_column("image", datasets.Image(mode="RGB"))

        self._data = data.to_iterable_dataset()
        self._sample_index = 0
        self._precomputable_once = len(data) <= MAX_PRECOMPUTABLE_ITEMS_LIMIT

    def _get_data_iter(self):
        if self._sample_index == 0:
            return iter(self._data)
        return iter(self._data.skip(self._sample_index))

    def __iter__(self):
        while True:
            for sample in self._get_data_iter():
                self._sample_index += 1
                sample["image"] = _preprocess_image(sample["image"])
                yield sample

            if not self.infinite:
                logger.warning(f"Dataset ({self.__class__.__name__}={self.root}) has run out of data")
                break
            else:
                self._sample_index = 0

    def load_state_dict(self, state_dict):
        self._sample_index = state_dict["sample_index"]

    def state_dict(self):
        return {"sample_index": self._sample_index}


class VideoFileCaptionFileListDataset(
    torch.utils.data.IterableDataset, torch.distributed.checkpoint.stateful.Stateful
):
    def __init__(self, root: str, infinite: bool = False) -> None:
        super().__init__()

        VALID_CAPTION_FILES = ["caption.txt", "captions.txt", "prompt.txt", "prompts.txt"]
        VALID_VIDEO_FILES = ["video.txt", "videos.txt"]

        self.root = pathlib.Path(root)
        self.infinite = infinite

        data = []
        existing_caption_files = [file for file in VALID_CAPTION_FILES if (self.root / file).exists()]
        existing_video_files = [file for file in VALID_VIDEO_FILES if (self.root / file).exists()]

        if len(existing_caption_files) == 0:
            raise FileNotFoundError(
                f"No caption file found in {self.root}. Must have exactly one of {VALID_CAPTION_FILES}"
            )
        if len(existing_video_files) == 0:
            raise FileNotFoundError(
                f"No video file found in {self.root}. Must have exactly one of {VALID_VIDEO_FILES}"
            )
        if len(existing_caption_files) > 1:
            raise ValueError(
                f"Multiple caption files found in {self.root}. Must have exactly one of {VALID_CAPTION_FILES}"
            )
        if len(existing_video_files) > 1:
            raise ValueError(
                f"Multiple video files found in {self.root}. Must have exactly one of {VALID_VIDEO_FILES}"
            )

        caption_file = existing_caption_files[0]
        video_file = existing_video_files[0]

        with open((self.root / caption_file).as_posix(), "r") as f:
            captions = f.read().splitlines()
        with open((self.root / video_file).as_posix(), "r") as f:
            videos = f.read().splitlines()
            videos = [(self.root / video).as_posix() for video in videos]

        if len(captions) != len(videos):
            raise ValueError(f"Number of captions ({len(captions)}) must match number of videos ({len(videos)})")

        for caption, video in zip(captions, videos):
            data.append({"caption": caption, "video": video})

        data = datasets.Dataset.from_list(data)
        data = data.cast_column("video", datasets.Video())

        self._data = data.to_iterable_dataset()
        self._sample_index = 0
        self._precomputable_once = len(data) <= MAX_PRECOMPUTABLE_ITEMS_LIMIT

    def _get_data_iter(self):
        if self._sample_index == 0:
            return iter(self._data)
        return iter(self._data.skip(self._sample_index))

    def __iter__(self):
        while True:
            for sample in self._get_data_iter():
                self._sample_index += 1
                sample["video"] = _preprocess_video(sample["video"])
                yield sample

            if not self.infinite:
                logger.warning(f"Dataset ({self.__class__.__name__}={self.root}) has run out of data")
                break
            else:
                self._sample_index = 0

    def load_state_dict(self, state_dict):
        self._sample_index = state_dict["sample_index"]

    def state_dict(self):
        return {"sample_index": self._sample_index}


class ImageFolderDataset(torch.utils.data.IterableDataset, torch.distributed.checkpoint.stateful.Stateful):
    def __init__(self, root: str, infinite: bool = False) -> None:
        super().__init__()

        self.root = pathlib.Path(root)
        self.infinite = infinite

        data = datasets.load_dataset("imagefolder", data_dir=self.root.as_posix(), split="train")

        self._data = data.to_iterable_dataset()
        self._sample_index = 0
        self._precomputable_once = len(data) <= MAX_PRECOMPUTABLE_ITEMS_LIMIT

    def _get_data_iter(self):
        if self._sample_index == 0:
            return iter(self._data)
        return iter(self._data.skip(self._sample_index))

    def __iter__(self):
        while True:
            for sample in self._get_data_iter():
                self._sample_index += 1
                sample["image"] = _preprocess_image(sample["image"])
                yield sample

            if not self.infinite:
                logger.warning(f"Dataset ({self.__class__.__name__}={self.root}) has run out of data")
                break
            else:
                self._sample_index = 0

    def load_state_dict(self, state_dict):
        self._sample_index = state_dict["sample_index"]

    def state_dict(self):
        return {"sample_index": self._sample_index}


class VideoFolderDataset(torch.utils.data.IterableDataset, torch.distributed.checkpoint.stateful.Stateful):
    def __init__(self, root: str, infinite: bool = False) -> None:
        super().__init__()

        self.root = pathlib.Path(root)
        self.infinite = infinite

        data = datasets.load_dataset("videofolder", data_dir=self.root.as_posix(), split="train")

        self._data = data.to_iterable_dataset()
        self._sample_index = 0
        self._precomputable_once = len(data) <= MAX_PRECOMPUTABLE_ITEMS_LIMIT

    def _get_data_iter(self):
        if self._sample_index == 0:
            return iter(self._data)
        return iter(self._data.skip(self._sample_index))

    def __iter__(self):
        while True:
            for sample in self._get_data_iter():
                self._sample_index += 1
                sample["video"] = _preprocess_video(sample["video"])
                yield sample

            if not self.infinite:
                logger.warning(f"Dataset ({self.__class__.__name__}={self.root}) has run out of data")
                break
            else:
                self._sample_index = 0

    def load_state_dict(self, state_dict):
        self._sample_index = state_dict["sample_index"]

    def state_dict(self):
        return {"sample_index": self._sample_index}


class ImageWebDataset(torch.utils.data.IterableDataset, torch.distributed.checkpoint.stateful.Stateful):
    def __init__(
        self,
        dataset_name: str,
        infinite: bool = False,
        column_names: Union[str, List[str]] = "__auto__",
        weights: Dict[str, float] = -1,
        **kwargs,
    ) -> None:
        super().__init__()

        assert weights == -1 or isinstance(
            weights, dict
        ), "`weights` must be a dictionary of probabilities for each caption column"

        self.dataset_name = dataset_name
        self.infinite = infinite

        data = datasets.load_dataset(dataset_name, split="train", streaming=True)

        if column_names == "__auto__":
            if weights == -1:
                caption_columns = [column for column in data.column_names if column in COMMON_WDS_CAPTION_COLUMN_NAMES]
                if len(caption_columns) == 0:
                    raise ValueError(
                        f"No common caption column found in the dataset. Supported columns are: {COMMON_WDS_CAPTION_COLUMN_NAMES}"
                    )
                weights = [1] * len(caption_columns)
            else:
                caption_columns = list(weights.keys())
                weights = list(weights.values())
                if not all(column in data.column_names for column in caption_columns):
                    raise ValueError(
                        f"Caption columns {caption_columns} not found in the dataset. Available columns are: {data.column_names}"
                    )
        else:
            if isinstance(column_names, str):
                if column_names not in data.column_names:
                    raise ValueError(
                        f"Caption column {column_names} not found in the dataset. Available columns are: {data.column_names}"
                    )
                caption_columns = [column_names]
                weights = [1] if weights == -1 else [weights.get(column_names)]
            elif isinstance(column_names, list):
                if not all(column in data.column_names for column in column_names):
                    raise ValueError(
                        f"Caption columns {column_names} not found in the dataset. Available columns are: {data.column_names}"
                    )
                caption_columns = column_names
                weights = [1] if weights == -1 else [weights.get(column) for column in column_names]
            else:
                raise ValueError(f"Unsupported type for column_name: {type(column_names)}")

        for column_names in constants.SUPPORTED_IMAGE_FILE_EXTENSIONS:
            if column_names in data.column_names:
                data = data.cast_column(column_names, datasets.Image(mode="RGB"))
                data = data.rename_column(column_names, "image")
                break

        self._data = data
        self._sample_index = 0
        self._precomputable_once = False
        self._caption_columns = caption_columns
        self._weights = weights

    def _get_data_iter(self):
        if self._sample_index == 0:
            return iter(self._data)
        return iter(self._data.skip(self._sample_index))

    def __iter__(self):
        while True:
            for sample in self._get_data_iter():
                self._sample_index += 1
                caption_column = random.choices(self._caption_columns, weights=self._weights, k=1)[0]
                sample["caption"] = sample[caption_column]
                sample["image"] = _preprocess_image(sample["image"])
                yield sample

            if not self.infinite:
                logger.warning(f"Dataset {self.dataset_name} has run out of data")
                break
            else:
                # Reset offset for the next iteration
                self._sample_index = 0
                logger.warning(f"Dataset {self.dataset_name} is being re-looped")

    def load_state_dict(self, state_dict):
        self._sample_index = state_dict["sample_index"]

    def state_dict(self):
        return {"sample_index": self._sample_index}


class VideoWebDataset(torch.utils.data.IterableDataset, torch.distributed.checkpoint.stateful.Stateful):
    def __init__(
        self,
        dataset_name: str,
        infinite: bool = False,
        column_names: Union[str, List[str]] = "__auto__",
        weights: Dict[str, float] = -1,
        **kwargs,
    ) -> None:
        super().__init__()

        assert weights == -1 or isinstance(
            weights, dict
        ), "`weights` must be a dictionary of probabilities for each caption column"

        self.dataset_name = dataset_name
        self.infinite = infinite

        data = datasets.load_dataset(dataset_name, split="train", streaming=True)

        if column_names == "__auto__":
            if weights == -1:
                caption_columns = [column for column in data.column_names if column in COMMON_WDS_CAPTION_COLUMN_NAMES]
                if len(caption_columns) == 0:
                    raise ValueError(
                        f"No common caption column found in the dataset. Supported columns are: {COMMON_WDS_CAPTION_COLUMN_NAMES}"
                    )
                weights = [1] * len(caption_columns)
            else:
                caption_columns = list(weights.keys())
                weights = list(weights.values())
                if not all(column in data.column_names for column in caption_columns):
                    raise ValueError(
                        f"Caption columns {caption_columns} not found in the dataset. Available columns are: {data.column_names}"
                    )
        else:
            if isinstance(column_names, str):
                if column_names not in data.column_names:
                    raise ValueError(
                        f"Caption column {column_names} not found in the dataset. Available columns are: {data.column_names}"
                    )
                caption_columns = [column_names]
                weights = [1] if weights == -1 else [weights.get(column_names)]
            elif isinstance(column_names, list):
                if not all(column in data.column_names for column in column_names):
                    raise ValueError(
                        f"Caption columns {column_names} not found in the dataset. Available columns are: {data.column_names}"
                    )
                caption_columns = column_names
                weights = [1] if weights == -1 else [weights.get(column) for column in column_names]
            else:
                raise ValueError(f"Unsupported type for column_name: {type(column_names)}")

        for column_names in constants.SUPPORTED_VIDEO_FILE_EXTENSIONS:
            if column_names in data.column_names:
                data = data.cast_column(column_names, datasets.Video())
                data = data.rename_column(column_names, "video")
                break

        self._data = data
        self._sample_index = 0
        self._precomputable_once = False
        self._caption_columns = caption_columns
        self._weights = weights

    def _get_data_iter(self):
        if self._sample_index == 0:
            return iter(self._data)
        return iter(self._data.skip(self._sample_index))

    def __iter__(self):
        while True:
            for sample in self._get_data_iter():
                self._sample_index += 1
                caption_column = random.choices(self._caption_columns, weights=self._weights, k=1)[0]
                sample["caption"] = sample[caption_column]
                sample["video"] = _preprocess_video(sample["video"])
                yield sample

            if not self.infinite:
                logger.warning(f"Dataset {self.dataset_name} has run out of data")
                break
            else:
                # Reset offset for the next iteration
                self._sample_index = 0
                logger.warning(f"Dataset {self.dataset_name} is being re-looped")

    def load_state_dict(self, state_dict):
        self._sample_index = state_dict["sample_index"]

    def state_dict(self):
        return {"sample_index": self._sample_index}
    
class FileCaptionJsonDataset(torch.utils.data.IterableDataset, torch.distributed.checkpoint.stateful.Stateful):
    def __init__(self, root: pathlib.Path, infinite: bool = False, file_type: str = "video", dataset_format: str = "json") -> None:
        super().__init__()
        self.filetype = file_type

        self.root = pathlib.Path(root)
        self.infinite = infinite

        data = []
        dataset_file = self.root / ("metadata" + "." + dataset_format)
        if not dataset_file.exists():
            raise FileNotFoundError(f"File {dataset_file.as_posix()} does not exist")

        data_file = datasets.load_dataset(dataset_format, data_files=[dataset_file.as_posix()], split="train", field="data")
        for sample in data_file:
            data.append(
                {
                    "caption": sample["caption"],
                    file_type: (self.root / sample[file_type]).as_posix() ,
                }
            )

        data = datasets.Dataset.from_list(data)
        data = data.cast_column(self.filetype, datasets.Image(mode="RGB") if file_type == "image" else datasets.Video())

        self._data = data.to_iterable_dataset()
        self._sample_index = 0
        self._precomputable_once = len(data) <= MAX_PRECOMPUTABLE_ITEMS_LIMIT

    def _get_data_iter(self):
        if self._sample_index == 0:
            return iter(self._data)
        return iter(self._data.skip(self._sample_index))
<<<<<<< HEAD

    def __iter__(self):
        while True:
            for sample in self._get_data_iter():
                self._sample_index += 1
                if self.filetype == "video":
                    sample[self.filetype] = _preprocess_video(sample[self.filetype])
                elif self.filetype == "image":
                    sample[self.filetype] = _preprocess_image(sample[self.filetype])
                yield sample

=======

    def __iter__(self):
        while True:
            for sample in self._get_data_iter():
                self._sample_index += 1
                if self.filetype == "video":
                    sample[self.filetype] = _preprocess_video(sample[self.filetype])
                elif self.filetype == "image":
                    sample[self.filetype] = _preprocess_image(sample[self.filetype])
                yield sample

>>>>>>> 00c2b0c7
            if not self.infinite:
                logger.warning(f"Dataset ({self.__class__.__name__}={self.root}) has run out of data")
                break
            else:
                self._sample_index = 0

    def load_state_dict(self, state_dict):
        self._sample_index = state_dict["sample_index"]

    def state_dict(self):
        return {"sample_index": self._sample_index}

class ValidationDataset(torch.utils.data.IterableDataset):
    def __init__(self, filename: str):
        super().__init__()

        self.filename = pathlib.Path(filename)

        if not self.filename.exists():
            raise FileNotFoundError(f"File {self.filename.as_posix()} does not exist")

        if self.filename.suffix == ".csv":
            data = datasets.load_dataset("csv", data_files=self.filename.as_posix(), split="train")
        elif self.filename.suffix == ".json":
            data = datasets.load_dataset("json", data_files=self.filename.as_posix(), split="train", field="data")
        elif self.filename.suffix == ".parquet":
            data = datasets.load_dataset("parquet", data_files=self.filename.as_posix(), split="train")
        elif self.filename.suffix == ".arrow":
            data = datasets.load_dataset("arrow", data_files=self.filename.as_posix(), split="train")
        else:
            _SUPPORTED_FILE_FORMATS = [".csv", ".json", ".parquet", ".arrow"]
            raise ValueError(
                f"Unsupported file format {self.filename.suffix} for validation dataset. Supported formats are: {_SUPPORTED_FILE_FORMATS}"
            )

        self._data = data.to_iterable_dataset()

    def __iter__(self):
        for sample in self._data:
            # For consistency reasons, we mandate that "caption" is always present in the validation dataset.
            # However, since the model specifications use "prompt", we create an alias here.
            sample["prompt"] = sample["caption"]

            # Load image or video if the path is provided
            # TODO(aryan): need to handle custom columns here for control conditions
            sample["image"] = None
            sample["video"] = None

            if sample.get("image_path", None) is not None:
                image_path = pathlib.Path(sample["image_path"])
                if not image_path.is_file():
                    logger.warning(f"Image file {image_path.as_posix()} does not exist.")
                else:
                    sample["image"] = load_image(sample["image_path"])

            if sample.get("video_path", None) is not None:
                video_path = pathlib.Path(sample["video_path"])
                if not video_path.is_file():
                    logger.warning(f"Video file {video_path.as_posix()} does not exist.")
                else:
                    sample["video"] = load_video(sample["video_path"])

            sample = {k: v for k, v in sample.items() if v is not None}
            yield sample


class IterableDatasetPreprocessingWrapper(
    torch.utils.data.IterableDataset, torch.distributed.checkpoint.stateful.Stateful
):
    def __init__(
        self,
        dataset: torch.utils.data.IterableDataset,
        dataset_type: str,
        id_token: Optional[str] = None,
        image_resolution_buckets: List[Tuple[int, int]] = None,
        video_resolution_buckets: List[Tuple[int, int, int]] = None,
        reshape_mode: str = "bicubic",
        remove_common_llm_caption_prefixes: bool = False,
        **kwargs,
    ):
        super().__init__()

        self.dataset = dataset
        self.dataset_type = dataset_type
        self.id_token = id_token
        self.image_resolution_buckets = image_resolution_buckets
        self.video_resolution_buckets = video_resolution_buckets
        self.reshape_mode = reshape_mode
        self.remove_common_llm_caption_prefixes = remove_common_llm_caption_prefixes

        logger.info(
            f"Initializing IterableDatasetPreprocessingWrapper for the dataset with the following configuration:\n"
            f"  - Dataset Type: {dataset_type}\n"
            f"  - ID Token: {id_token}\n"
            f"  - Image Resolution Buckets: {image_resolution_buckets}\n"
            f"  - Video Resolution Buckets: {video_resolution_buckets}\n"
            f"  - Reshape Mode: {reshape_mode}\n"
            f"  - Remove Common LLM Caption Prefixes: {remove_common_llm_caption_prefixes}\n"
        )

    def __iter__(self):
        logger.info("Starting IterableDatasetPreprocessingWrapper for the dataset")
        for sample in iter(self.dataset):
            if self.dataset_type == "image":
                if self.image_resolution_buckets:
                    sample["_original_num_frames"] = 1
                    sample["_original_height"] = sample["image"].size(1)
                    sample["_original_width"] = sample["image"].size(2)
                    sample["image"] = FF.resize_to_nearest_bucket_image(
                        sample["image"], self.image_resolution_buckets, self.reshape_mode
                    )
            elif self.dataset_type == "video":
                if self.video_resolution_buckets:
                    sample["_original_num_frames"] = sample["video"].size(0)
                    sample["_original_height"] = sample["video"].size(2)
                    sample["_original_width"] = sample["video"].size(3)
                    sample["video"], _first_frame_only = FF.resize_to_nearest_bucket_video(
                        sample["video"], self.video_resolution_buckets, self.reshape_mode
                    )
                    if _first_frame_only:
                        msg = (
                            "The number of frames in the video is less than the minimum bucket size "
                            "specified. The first frame is being used as a single frame video. This "
                            "message is logged at the first occurence and for every 128th occurence "
                            "after that."
                        )
                        logger.log_freq("WARNING", "BUCKET_TEMPORAL_SIZE_UNAVAILABLE", msg, frequency=128)
                        sample["video"] = sample["video"][0]

            if self.remove_common_llm_caption_prefixes:
                sample["caption"] = FF.remove_prefix(sample["caption"], constants.COMMON_LLM_START_PHRASES)

            if self.id_token is not None:
                sample["caption"] = f"{self.id_token} {sample['caption']}"

            yield sample

    def load_state_dict(self, state_dict):
        self.dataset.load_state_dict(state_dict["dataset"])

    def state_dict(self):
        return {"dataset": self.dataset.state_dict()}


class IterableCombinedDataset(torch.utils.data.IterableDataset, torch.distributed.checkpoint.stateful.Stateful):
    def __init__(self, datasets: List[torch.utils.data.IterableDataset], buffer_size: int, shuffle: bool = False):
        super().__init__()

        self.datasets = datasets
        self.buffer_size = buffer_size
        self.shuffle = shuffle

        logger.info(
            f"Initializing IterableCombinedDataset with the following configuration:\n"
            f"  - Number of Datasets: {len(datasets)}\n"
            f"  - Buffer Size: {buffer_size}\n"
            f"  - Shuffle: {shuffle}\n"
        )

    def __iter__(self):
        logger.info(f"Starting IterableCombinedDataset with {len(self.datasets)} datasets")
        iterators = [iter(dataset) for dataset in self.datasets]
        buffer = []
        per_iter = max(1, self.buffer_size // len(iterators))

        for index, it in enumerate(iterators):
            for _ in tqdm(range(per_iter), desc=f"Filling buffer from data iterator {index}"):
                try:
                    buffer.append((it, next(it)))
                except StopIteration:
                    continue

        while len(buffer) > 0:
            idx = 0
            if self.shuffle:
                idx = random.randint(0, len(buffer) - 1)
            current_it, sample = buffer.pop(idx)
            yield sample
            try:
                buffer.append((current_it, next(current_it)))
            except StopIteration:
                pass

    def load_state_dict(self, state_dict):
        for dataset, dataset_state_dict in zip(self.datasets, state_dict["datasets"]):
            dataset.load_state_dict(dataset_state_dict)

    def state_dict(self):
        return {"datasets": [dataset.state_dict() for dataset in self.datasets]}


# TODO(aryan): maybe write a test for this
def initialize_dataset(
    dataset_name_or_root: str,
    dataset_type: str = "video",
    streaming: bool = True,
    infinite: bool = False,
    *,
    _caption_options: Optional[Dict[str, Any]] = None,
) -> torch.utils.data.IterableDataset:
    assert dataset_type in ["image", "video"]
    try:
        does_repo_exist_on_hub = repo_exists(dataset_name_or_root, repo_type="dataset")
    except huggingface_hub.errors.HFValidationError:
        does_repo_exist_on_hub = False

    if does_repo_exist_on_hub:
        return _initialize_hub_dataset(dataset_name_or_root, dataset_type, infinite, _caption_options=_caption_options)
    else:
        return _initialize_local_dataset(dataset_name_or_root, dataset_type, infinite)


def combine_datasets(
    datasets: List[torch.utils.data.IterableDataset], buffer_size: int, shuffle: bool = False
) -> torch.utils.data.IterableDataset:
    return IterableCombinedDataset(datasets=datasets, buffer_size=buffer_size, shuffle=shuffle)


def wrap_iterable_dataset_for_preprocessing(
    dataset: torch.utils.data.IterableDataset, dataset_type: str, config: Dict[str, Any]
) -> torch.utils.data.IterableDataset:
    return IterableDatasetPreprocessingWrapper(dataset, dataset_type, **config)


def _initialize_local_dataset(dataset_name_or_root: str, dataset_type: str, infinite: bool = False):
    root = pathlib.Path(dataset_name_or_root)
    supported_metadata_files = ["metadata.json", "metadata.jsonl", "metadata.csv", "metadata.parquet"]
    metadata_files = [root / metadata_file for metadata_file in supported_metadata_files]
    metadata_files = [metadata_file for metadata_file in metadata_files if metadata_file.exists()]

    if len(metadata_files) > 1:
        raise ValueError("Found multiple metadata files. Please ensure there is only one metadata file.")

    suffix = metadata_files[0].suffix
    if suffix == ".json" or suffix == ".parquet":
        return FileCaptionJsonDataset(root, infinite=infinite, file_type=dataset_type, dataset_format=suffix[1:])
<<<<<<< HEAD
    
    if len(metadata_files) == 1:
        if dataset_type == "image":
            dataset = ImageFolderDataset(root.as_posix(), infinite=infinite)
        else:
            dataset = VideoFolderDataset(root.as_posix(), infinite=infinite)
        return dataset
    
=======
>>>>>>> 00c2b0c7
    if _has_data_caption_file_pairs(root, remote=False):
        logger.info(f"Loading FilePairDataset {dataset_name_or_root}")
        if dataset_type == "image":
            dataset = ImageCaptionFilePairDataset(root.as_posix(), infinite=infinite)
        else:
            dataset = VideoCaptionFilePairDataset(root.as_posix(), infinite=infinite)
    elif _has_data_file_caption_file_lists(root, remote=False):
        logger.info(f"Loading FileCaptionFileListDataset {dataset_name_or_root}")
        if dataset_type == "image":
            dataset = ImageFileCaptionFileListDataset(root.as_posix(), infinite=infinite)
        else:
            dataset = VideoFileCaptionFileListDataset(root.as_posix(), infinite=infinite)
    else:
        logger.info(f"Loading FolderDataset {dataset_name_or_root}")
        if dataset_type == "image":
            dataset = ImageFolderDataset(root.as_posix(), infinite=infinite)
        else:
            dataset = VideoFolderDataset(root.as_posix(), infinite=infinite)



    return dataset


def _initialize_hub_dataset(
    dataset_name: str, dataset_type: str, infinite: bool = False, *, _caption_options: Optional[Dict[str, Any]] = None
):
    repo_file_list = list_repo_files(dataset_name, repo_type="dataset")
    if _has_data_caption_file_pairs(repo_file_list, remote=True):
        return _initialize_data_caption_file_dataset_from_hub(dataset_name, dataset_type, infinite)
    elif _has_data_file_caption_file_lists(repo_file_list, remote=True):
        return _initialize_data_file_caption_file_dataset_from_hub(dataset_name, dataset_type, infinite)

    has_tar_files = any(file.endswith(".tar") or file.endswith(".parquet") for file in repo_file_list)
    if has_tar_files:
        return _initialize_webdataset(dataset_name, dataset_type, infinite, _caption_options=_caption_options)

    # TODO(aryan): This should be improved
    caption_files = [pathlib.Path(file).name for file in repo_file_list if file.endswith(".txt")]
    if len(caption_files) < MAX_PRECOMPUTABLE_ITEMS_LIMIT:
        try:
            dataset_root = snapshot_download(dataset_name, repo_type="dataset")
            if dataset_type == "image":
                dataset = ImageFolderDataset(dataset_root, infinite=infinite)
            else:
                dataset = VideoFolderDataset(dataset_root, infinite=infinite)
            return dataset
        except Exception:
            pass

    raise ValueError(f"Could not load dataset {dataset_name} from the HF Hub")


def _initialize_data_caption_file_dataset_from_hub(
    dataset_name: str, dataset_type: str, infinite: bool = False
) -> torch.utils.data.IterableDataset:
    logger.info(f"Downloading dataset {dataset_name} from the HF Hub")
    dataset_root = snapshot_download(dataset_name, repo_type="dataset")
    if dataset_type == "image":
        return ImageCaptionFilePairDataset(dataset_root, infinite=infinite)
    else:
        return VideoCaptionFilePairDataset(dataset_root, infinite=infinite)


def _initialize_data_file_caption_file_dataset_from_hub(
    dataset_name: str, dataset_type: str, infinite: bool = False
) -> torch.utils.data.IterableDataset:
    logger.info(f"Downloading dataset {dataset_name} from the HF Hub")
    dataset_root = snapshot_download(dataset_name, repo_type="dataset")
    if dataset_type == "image":
        return ImageFileCaptionFileListDataset(dataset_root, infinite=infinite)
    else:
        return VideoFileCaptionFileListDataset(dataset_root, infinite=infinite)


def _initialize_webdataset(
    dataset_name: str, dataset_type: str, infinite: bool = False, _caption_options: Optional[Dict[str, Any]] = None
) -> torch.utils.data.IterableDataset:
    logger.info(f"Streaming webdataset {dataset_name} from the HF Hub")
    _caption_options = _caption_options or {}
    if dataset_type == "image":
        return ImageWebDataset(dataset_name, infinite=infinite, **_caption_options)
    else:
        return VideoWebDataset(dataset_name, infinite=infinite, **_caption_options)


def _has_data_caption_file_pairs(root: Union[pathlib.Path, List[str]], remote: bool = False) -> bool:
    # TODO(aryan): this logic can be improved
    if not remote:
        caption_files = utils.find_files(root.as_posix(), "*.txt", depth=0)
        for caption_file in caption_files:
            caption_file = pathlib.Path(caption_file)
            for extension in [*constants.SUPPORTED_IMAGE_FILE_EXTENSIONS, *constants.SUPPORTED_VIDEO_FILE_EXTENSIONS]:
                data_filename = caption_file.with_suffix(f".{extension}")
                if data_filename.exists():
                    return True
        return False
    else:
        caption_files = [file for file in root if file.endswith(".txt")]
        for caption_file in caption_files:
            caption_file = pathlib.Path(caption_file)
            for extension in [*constants.SUPPORTED_IMAGE_FILE_EXTENSIONS, *constants.SUPPORTED_VIDEO_FILE_EXTENSIONS]:
                data_filename = caption_file.with_suffix(f".{extension}").name
                if data_filename in root:
                    return True
        return False


def _has_data_file_caption_file_lists(root: Union[pathlib.Path, List[str]], remote: bool = False) -> bool:
    # TODO(aryan): this logic can be improved
    if not remote:
        file_list = {x.name for x in root.iterdir()}
        has_caption_files = any(file in file_list for file in COMMON_CAPTION_FILES)
        has_video_files = any(file in file_list for file in COMMON_VIDEO_FILES)
        has_image_files = any(file in file_list for file in COMMON_IMAGE_FILES)
        return has_caption_files and (has_video_files or has_image_files)
    else:
        has_caption_files = any(file in root for file in COMMON_CAPTION_FILES)
        has_video_files = any(file in root for file in COMMON_VIDEO_FILES)
        has_image_files = any(file in root for file in COMMON_IMAGE_FILES)
        return has_caption_files and (has_video_files or has_image_files)


def _read_caption_from_file(filename: str) -> str:
    with open(filename, "r") as f:
        return f.read().strip()


def _preprocess_image(image: PIL.Image.Image) -> torch.Tensor:
    image = image.convert("RGB")
    image = np.array(image).astype(np.float32)
    image = torch.from_numpy(image)
    image = image.permute(2, 0, 1).contiguous() / 127.5 - 1.0
    return image


def _preprocess_video(video: decord.VideoReader) -> torch.Tensor:
    video = video.get_batch(list(range(len(video))))
    video = video.permute(0, 3, 1, 2).contiguous()
    video = video.float() / 127.5 - 1.0
    return video<|MERGE_RESOLUTION|>--- conflicted
+++ resolved
@@ -642,7 +642,6 @@
         if self._sample_index == 0:
             return iter(self._data)
         return iter(self._data.skip(self._sample_index))
-<<<<<<< HEAD
 
     def __iter__(self):
         while True:
@@ -654,19 +653,6 @@
                     sample[self.filetype] = _preprocess_image(sample[self.filetype])
                 yield sample
 
-=======
-
-    def __iter__(self):
-        while True:
-            for sample in self._get_data_iter():
-                self._sample_index += 1
-                if self.filetype == "video":
-                    sample[self.filetype] = _preprocess_video(sample[self.filetype])
-                elif self.filetype == "image":
-                    sample[self.filetype] = _preprocess_image(sample[self.filetype])
-                yield sample
-
->>>>>>> 00c2b0c7
             if not self.infinite:
                 logger.warning(f"Dataset ({self.__class__.__name__}={self.root}) has run out of data")
                 break
@@ -893,7 +879,7 @@
 
 def _initialize_local_dataset(dataset_name_or_root: str, dataset_type: str, infinite: bool = False):
     root = pathlib.Path(dataset_name_or_root)
-    supported_metadata_files = ["metadata.json", "metadata.jsonl", "metadata.csv", "metadata.parquet"]
+    supported_metadata_files = ["metadata.json", "metadata.jsonl", "metadata.csv"]
     metadata_files = [root / metadata_file for metadata_file in supported_metadata_files]
     metadata_files = [metadata_file for metadata_file in metadata_files if metadata_file.exists()]
 
@@ -901,9 +887,8 @@
         raise ValueError("Found multiple metadata files. Please ensure there is only one metadata file.")
 
     suffix = metadata_files[0].suffix
-    if suffix == ".json" or suffix == ".parquet":
+    if suffix == ".json":
         return FileCaptionJsonDataset(root, infinite=infinite, file_type=dataset_type, dataset_format=suffix[1:])
-<<<<<<< HEAD
     
     if len(metadata_files) == 1:
         if dataset_type == "image":
@@ -912,27 +897,22 @@
             dataset = VideoFolderDataset(root.as_posix(), infinite=infinite)
         return dataset
     
-=======
->>>>>>> 00c2b0c7
     if _has_data_caption_file_pairs(root, remote=False):
-        logger.info(f"Loading FilePairDataset {dataset_name_or_root}")
         if dataset_type == "image":
             dataset = ImageCaptionFilePairDataset(root.as_posix(), infinite=infinite)
         else:
             dataset = VideoCaptionFilePairDataset(root.as_posix(), infinite=infinite)
     elif _has_data_file_caption_file_lists(root, remote=False):
-        logger.info(f"Loading FileCaptionFileListDataset {dataset_name_or_root}")
         if dataset_type == "image":
             dataset = ImageFileCaptionFileListDataset(root.as_posix(), infinite=infinite)
         else:
             dataset = VideoFileCaptionFileListDataset(root.as_posix(), infinite=infinite)
     else:
-        logger.info(f"Loading FolderDataset {dataset_name_or_root}")
-        if dataset_type == "image":
-            dataset = ImageFolderDataset(root.as_posix(), infinite=infinite)
-        else:
-            dataset = VideoFolderDataset(root.as_posix(), infinite=infinite)
-
+        raise ValueError(
+            f"Could not find any supported dataset structure in the directory {root}. Please open an issue at "
+            f"https://github.com/a-r-r-o-w/finetrainers with information about your dataset structure and we will "
+            f"help you set it up."
+        )
 
 
     return dataset
