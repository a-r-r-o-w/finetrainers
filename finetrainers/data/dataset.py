--- conflicted
+++ resolved
@@ -752,12 +752,6 @@
                         )
                         logger.log_freq("WARNING", "BUCKET_TEMPORAL_SIZE_UNAVAILABLE", msg, frequency=128)
                         sample["video"] = sample["video"][:1]
-<<<<<<< HEAD
-
-            if isinstance(sample["caption"], list):
-                sample["caption"] = sample["caption"][0]
-=======
->>>>>>> 022fcfe6
 
             caption = sample["caption"]
             if isinstance(caption, list):
