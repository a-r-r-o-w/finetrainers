import pathlib
import random
from typing import Any, Dict, List, Optional, Tuple, Union

import datasets
import datasets.data_files
import datasets.distributed
import datasets.exceptions
import huggingface_hub
import huggingface_hub.errors
import numpy as np
import PIL.Image
import PIL.JpegImagePlugin
import torch
import torch.distributed.checkpoint.stateful
import torchvision
from diffusers.utils import load_image, load_video
from huggingface_hub import list_repo_files, repo_exists, snapshot_download
from tqdm.auto import tqdm

from finetrainers import constants
from finetrainers import functional as FF
from finetrainers.logging import get_logger
from finetrainers.utils import find_files
from finetrainers.utils.import_utils import is_datasets_version


import decord  # isort:skip

decord.bridge.set_bridge("torch")

logger = get_logger()


# fmt: off
MAX_PRECOMPUTABLE_ITEMS_LIMIT = 1024
COMMON_CAPTION_FILES = ["prompt.txt", "prompts.txt", "caption.txt", "captions.txt"]
COMMON_VIDEO_FILES = ["video.txt", "videos.txt"]
COMMON_IMAGE_FILES = ["image.txt", "images.txt"]
COMMON_WDS_CAPTION_COLUMN_NAMES = ["txt", "text", "caption", "captions", "short_caption", "long_caption", "prompt", "prompts", "short_prompt", "long_prompt", "description", "descriptions", "alt_text", "alt_texts", "alt_caption", "alt_captions", "alt_prompt", "alt_prompts", "alt_description", "alt_descriptions", "image_description", "image_descriptions", "image_caption", "image_captions", "image_prompt", "image_prompts", "image_alt_text", "image_alt_texts", "image_alt_caption", "image_alt_captions", "image_alt_prompt", "image_alt_prompts", "image_alt_description", "image_alt_descriptions", "video_description", "video_descriptions", "video_caption", "video_captions", "video_prompt", "video_prompts", "video_alt_text", "video_alt_texts", "video_alt_caption", "video_alt_captions", "video_alt_prompt", "video_alt_prompts", "video_alt_description"]
# fmt: on


class ImageCaptionFilePairDataset(torch.utils.data.IterableDataset, torch.distributed.checkpoint.stateful.Stateful):
    def __init__(self, root: str, infinite: bool = False) -> None:
        super().__init__()

        self.root = pathlib.Path(root)
        self.infinite = infinite

        data = []
        caption_files = sorted(find_files(self.root.as_posix(), "*.txt", depth=0))
        for caption_file in caption_files:
            data_file = self._find_data_file(caption_file)
            if data_file:
                data.append(
                    {
                        "caption": (self.root / caption_file).as_posix(),
                        "image": (self.root / data_file).as_posix(),
                    }
                )

        data = datasets.Dataset.from_list(data)
        data = data.cast_column("image", datasets.Image(mode="RGB"))

        self._data = data.to_iterable_dataset()
        self._sample_index = 0
        self._precomputable_once = len(data) <= MAX_PRECOMPUTABLE_ITEMS_LIMIT

    def _get_data_iter(self):
        if self._sample_index == 0:
            return iter(self._data)
        return iter(self._data.skip(self._sample_index))

    def __iter__(self):
        while True:
            for sample in self._get_data_iter():
                self._sample_index += 1
                sample["caption"] = _read_caption_from_file(sample["caption"])
                yield sample

            if not self.infinite:
                logger.warning(f"Dataset ({self.__class__.__name__}={self.root}) has run out of data")
                break
            else:
                self._sample_index = 0

    def load_state_dict(self, state_dict):
        self._sample_index = state_dict["sample_index"]

    def state_dict(self):
        return {"sample_index": self._sample_index}

    def _find_data_file(self, caption_file: str) -> str:
        caption_file = pathlib.Path(caption_file)
        data_file = None
        found_data = 0

        for extension in constants.SUPPORTED_IMAGE_FILE_EXTENSIONS:
            image_filename = caption_file.with_suffix(f".{extension}")
            if image_filename.exists():
                found_data += 1
                data_file = image_filename

        if found_data == 0:
            return False
        elif found_data > 1:
            raise ValueError(
                f"Multiple data files found for caption file {caption_file}. Please ensure there is only one data "
                f"file per caption file. The following extensions are supported:\n"
                f"  - Images: {constants.SUPPORTED_IMAGE_FILE_EXTENSIONS}\n"
            )

        return data_file.as_posix()


class VideoCaptionFilePairDataset(torch.utils.data.IterableDataset, torch.distributed.checkpoint.stateful.Stateful):
    def __init__(self, root: str, infinite: bool = False) -> None:
        super().__init__()

        self.root = pathlib.Path(root)
        self.infinite = infinite

        data = []
        caption_files = sorted(find_files(self.root.as_posix(), "*.txt", depth=0))
        for caption_file in caption_files:
            data_file = self._find_data_file(caption_file)
            if data_file:
                data.append(
                    {
                        "caption": (self.root / caption_file).as_posix(),
                        "video": (self.root / data_file).as_posix(),
                    }
                )

        data = datasets.Dataset.from_list(data)
        data = data.cast_column("video", datasets.Video())

        self._data = data.to_iterable_dataset()
        self._sample_index = 0
        self._precomputable_once = len(data) <= MAX_PRECOMPUTABLE_ITEMS_LIMIT

    def _get_data_iter(self):
        if self._sample_index == 0:
            return iter(self._data)
        return iter(self._data.skip(self._sample_index))

    def __iter__(self):
        while True:
            for sample in self._get_data_iter():
                self._sample_index += 1
                sample["caption"] = _read_caption_from_file(sample["caption"])
                yield sample

            if not self.infinite:
                logger.warning(f"Dataset ({self.__class__.__name__}={self.root}) has run out of data")
                break
            else:
                self._sample_index = 0

    def load_state_dict(self, state_dict):
        self._sample_index = state_dict["sample_index"]

    def state_dict(self):
        return {"sample_index": self._sample_index}

    def _find_data_file(self, caption_file: str) -> str:
        caption_file = pathlib.Path(caption_file)
        data_file = None
        found_data = 0

        for extension in constants.SUPPORTED_VIDEO_FILE_EXTENSIONS:
            video_filename = caption_file.with_suffix(f".{extension}")
            if video_filename.exists():
                found_data += 1
                data_file = video_filename

        if found_data == 0:
            return False
        elif found_data > 1:
            raise ValueError(
                f"Multiple data files found for caption file {caption_file}. Please ensure there is only one data "
                f"file per caption file. The following extensions are supported:\n"
                f"  - Videos: {constants.SUPPORTED_VIDEO_FILE_EXTENSIONS}\n"
            )

        return data_file.as_posix()


class ImageFileCaptionFileListDataset(
    torch.utils.data.IterableDataset, torch.distributed.checkpoint.stateful.Stateful
):
    def __init__(self, root: str, infinite: bool = False) -> None:
        super().__init__()

        VALID_CAPTION_FILES = ["caption.txt", "captions.txt", "prompt.txt", "prompts.txt"]
        VALID_IMAGE_FILES = ["image.txt", "images.txt"]

        self.root = pathlib.Path(root)
        self.infinite = infinite

        data = []
        existing_caption_files = [file for file in VALID_CAPTION_FILES if (self.root / file).exists()]
        existing_image_files = [file for file in VALID_IMAGE_FILES if (self.root / file).exists()]

        if len(existing_caption_files) == 0:
            raise FileNotFoundError(
                f"No caption file found in {self.root}. Must have exactly one of {VALID_CAPTION_FILES}"
            )
        if len(existing_image_files) == 0:
            raise FileNotFoundError(
                f"No image file found in {self.root}. Must have exactly one of {VALID_IMAGE_FILES}"
            )
        if len(existing_caption_files) > 1:
            raise ValueError(
                f"Multiple caption files found in {self.root}. Must have exactly one of {VALID_CAPTION_FILES}"
            )
        if len(existing_image_files) > 1:
            raise ValueError(
                f"Multiple image files found in {self.root}. Must have exactly one of {VALID_IMAGE_FILES}"
            )

        caption_file = existing_caption_files[0]
        image_file = existing_image_files[0]

        with open((self.root / caption_file).as_posix(), "r") as f:
            captions = f.read().splitlines()
        with open((self.root / image_file).as_posix(), "r") as f:
            images = f.read().splitlines()
            images = [(self.root / image).as_posix() for image in images]

        if len(captions) != len(images):
            raise ValueError(f"Number of captions ({len(captions)}) must match number of images ({len(images)})")

        for caption, image in zip(captions, images):
            data.append({"caption": caption, "image": image})

        data = datasets.Dataset.from_list(data)
        data = data.cast_column("image", datasets.Image(mode="RGB"))

        self._data = data.to_iterable_dataset()
        self._sample_index = 0
        self._precomputable_once = len(data) <= MAX_PRECOMPUTABLE_ITEMS_LIMIT

    def _get_data_iter(self):
        if self._sample_index == 0:
            return iter(self._data)
        return iter(self._data.skip(self._sample_index))

    def __iter__(self):
        while True:
            for sample in self._get_data_iter():
                self._sample_index += 1
                yield sample

            if not self.infinite:
                logger.warning(f"Dataset ({self.__class__.__name__}={self.root}) has run out of data")
                break
            else:
                self._sample_index = 0

    def load_state_dict(self, state_dict):
        self._sample_index = state_dict["sample_index"]

    def state_dict(self):
        return {"sample_index": self._sample_index}


class VideoFileCaptionFileListDataset(
    torch.utils.data.IterableDataset, torch.distributed.checkpoint.stateful.Stateful
):
    def __init__(self, root: str, infinite: bool = False) -> None:
        super().__init__()

        VALID_CAPTION_FILES = ["caption.txt", "captions.txt", "prompt.txt", "prompts.txt"]
        VALID_VIDEO_FILES = ["video.txt", "videos.txt"]

        self.root = pathlib.Path(root)
        self.infinite = infinite

        data = []
        existing_caption_files = [file for file in VALID_CAPTION_FILES if (self.root / file).exists()]
        existing_video_files = [file for file in VALID_VIDEO_FILES if (self.root / file).exists()]

        if len(existing_caption_files) == 0:
            raise FileNotFoundError(
                f"No caption file found in {self.root}. Must have exactly one of {VALID_CAPTION_FILES}"
            )
        if len(existing_video_files) == 0:
            raise FileNotFoundError(
                f"No video file found in {self.root}. Must have exactly one of {VALID_VIDEO_FILES}"
            )
        if len(existing_caption_files) > 1:
            raise ValueError(
                f"Multiple caption files found in {self.root}. Must have exactly one of {VALID_CAPTION_FILES}"
            )
        if len(existing_video_files) > 1:
            raise ValueError(
                f"Multiple video files found in {self.root}. Must have exactly one of {VALID_VIDEO_FILES}"
            )

        caption_file = existing_caption_files[0]
        video_file = existing_video_files[0]

        with open((self.root / caption_file).as_posix(), "r") as f:
            captions = f.read().splitlines()
        with open((self.root / video_file).as_posix(), "r") as f:
            videos = f.read().splitlines()
            videos = [(self.root / video).as_posix() for video in videos]

        if len(captions) != len(videos):
            raise ValueError(f"Number of captions ({len(captions)}) must match number of videos ({len(videos)})")

        for caption, video in zip(captions, videos):
            data.append({"caption": caption, "video": video})

        data = datasets.Dataset.from_list(data)
        data = data.cast_column("video", datasets.Video())

        self._data = data.to_iterable_dataset()
        self._sample_index = 0
        self._precomputable_once = len(data) <= MAX_PRECOMPUTABLE_ITEMS_LIMIT

    def _get_data_iter(self):
        if self._sample_index == 0:
            return iter(self._data)
        return iter(self._data.skip(self._sample_index))

    def __iter__(self):
        while True:
            for sample in self._get_data_iter():
                self._sample_index += 1
                yield sample

            if not self.infinite:
                logger.warning(f"Dataset ({self.__class__.__name__}={self.root}) has run out of data")
                break
            else:
                self._sample_index = 0

    def load_state_dict(self, state_dict):
        self._sample_index = state_dict["sample_index"]

    def state_dict(self):
        return {"sample_index": self._sample_index}


class ImageFolderDataset(torch.utils.data.IterableDataset, torch.distributed.checkpoint.stateful.Stateful):
    def __init__(self, root: str, infinite: bool = False) -> None:
        super().__init__()

        self.root = pathlib.Path(root)
        self.infinite = infinite

        data = datasets.load_dataset("imagefolder", data_dir=self.root.as_posix(), split="train")

        self._data = data.to_iterable_dataset()
        self._sample_index = 0
        self._precomputable_once = len(data) <= MAX_PRECOMPUTABLE_ITEMS_LIMIT

    def _get_data_iter(self):
        if self._sample_index == 0:
            return iter(self._data)
        return iter(self._data.skip(self._sample_index))

    def __iter__(self):
        while True:
            for sample in self._get_data_iter():
                self._sample_index += 1
                yield sample

            if not self.infinite:
                logger.warning(f"Dataset ({self.__class__.__name__}={self.root}) has run out of data")
                break
            else:
                self._sample_index = 0

    def load_state_dict(self, state_dict):
        self._sample_index = state_dict["sample_index"]

    def state_dict(self):
        return {"sample_index": self._sample_index}


class VideoFolderDataset(torch.utils.data.IterableDataset, torch.distributed.checkpoint.stateful.Stateful):
    def __init__(self, root: str, infinite: bool = False) -> None:
        super().__init__()

        self.root = pathlib.Path(root)
        self.infinite = infinite

        data = datasets.load_dataset("videofolder", data_dir=self.root.as_posix(), split="train")

        self._data = data.to_iterable_dataset()
        self._sample_index = 0
        self._precomputable_once = len(data) <= MAX_PRECOMPUTABLE_ITEMS_LIMIT

    def _get_data_iter(self):
        if self._sample_index == 0:
            return iter(self._data)
        return iter(self._data.skip(self._sample_index))

    def __iter__(self):
        while True:
            for sample in self._get_data_iter():
                self._sample_index += 1
                yield sample

            if not self.infinite:
                logger.warning(f"Dataset ({self.__class__.__name__}={self.root}) has run out of data")
                break
            else:
                self._sample_index = 0

    def load_state_dict(self, state_dict):
        self._sample_index = state_dict["sample_index"]

    def state_dict(self):
        return {"sample_index": self._sample_index}


class ImageWebDataset(torch.utils.data.IterableDataset, torch.distributed.checkpoint.stateful.Stateful):
    def __init__(
        self,
        dataset_name: str,
        infinite: bool = False,
        column_names: Union[str, List[str]] = "__auto__",
        weights: Dict[str, float] = -1,
        **kwargs,
    ) -> None:
        super().__init__()

        assert weights == -1 or isinstance(
            weights, dict
        ), "`weights` must be a dictionary of probabilities for each caption column"

        self.dataset_name = dataset_name
        self.infinite = infinite

        data = datasets.load_dataset(dataset_name, split="train", streaming=True)

        if column_names == "__auto__":
            if weights == -1:
                caption_columns = [column for column in data.column_names if column in COMMON_WDS_CAPTION_COLUMN_NAMES]
                if len(caption_columns) == 0:
                    raise ValueError(
                        f"No common caption column found in the dataset. Supported columns are: {COMMON_WDS_CAPTION_COLUMN_NAMES}. "
                        f"Available columns are: {data.column_names}"
                    )
                weights = [1] * len(caption_columns)
            else:
                caption_columns = list(weights.keys())
                weights = list(weights.values())
                if not all(column in data.column_names for column in caption_columns):
                    raise ValueError(
                        f"Caption columns {caption_columns} not found in the dataset. Available columns are: {data.column_names}"
                    )
        else:
            if isinstance(column_names, str):
                if column_names not in data.column_names:
                    raise ValueError(
                        f"Caption column {column_names} not found in the dataset. Available columns are: {data.column_names}"
                    )
                caption_columns = [column_names]
                weights = [1] if weights == -1 else [weights.get(column_names)]
            elif isinstance(column_names, list):
                if not all(column in data.column_names for column in column_names):
                    raise ValueError(
                        f"Caption columns {column_names} not found in the dataset. Available columns are: {data.column_names}"
                    )
                caption_columns = column_names
                weights = [1] if weights == -1 else [weights.get(column) for column in column_names]
            else:
                raise ValueError(f"Unsupported type for column_name: {type(column_names)}")

        for column_names in constants.SUPPORTED_IMAGE_FILE_EXTENSIONS:
            if column_names in data.column_names:
                data = data.cast_column(column_names, datasets.Image(mode="RGB"))
                data = data.rename_column(column_names, "image")
                break

        self._data = data
        self._sample_index = 0
        self._precomputable_once = False
        self._caption_columns = caption_columns
        self._weights = weights

    def _get_data_iter(self):
        if self._sample_index == 0:
            return iter(self._data)
        return iter(self._data.skip(self._sample_index))

    def __iter__(self):
        while True:
            for sample in self._get_data_iter():
                self._sample_index += 1
                caption_column = random.choices(self._caption_columns, weights=self._weights, k=1)[0]
                sample["caption"] = sample[caption_column]
                yield sample

            if not self.infinite:
                logger.warning(f"Dataset {self.dataset_name} has run out of data")
                break
            else:
                # Reset offset for the next iteration
                self._sample_index = 0
                logger.warning(f"Dataset {self.dataset_name} is being re-looped")

    def load_state_dict(self, state_dict):
        self._sample_index = state_dict["sample_index"]

    def state_dict(self):
        return {"sample_index": self._sample_index}


class VideoWebDataset(torch.utils.data.IterableDataset, torch.distributed.checkpoint.stateful.Stateful):
    def __init__(
        self,
        dataset_name: str,
        infinite: bool = False,
        column_names: Union[str, List[str]] = "__auto__",
        weights: Dict[str, float] = -1,
        **kwargs,
    ) -> None:
        super().__init__()

        assert weights == -1 or isinstance(
            weights, dict
        ), "`weights` must be a dictionary of probabilities for each caption column"

        self.dataset_name = dataset_name
        self.infinite = infinite

        data = datasets.load_dataset(dataset_name, split="train", streaming=True)

        if column_names == "__auto__":
            if weights == -1:
                caption_columns = [column for column in data.column_names if column in COMMON_WDS_CAPTION_COLUMN_NAMES]
                if len(caption_columns) == 0:
                    raise ValueError(
                        f"No common caption column found in the dataset. Supported columns are: {COMMON_WDS_CAPTION_COLUMN_NAMES}"
                    )
                weights = [1] * len(caption_columns)
            else:
                caption_columns = list(weights.keys())
                weights = list(weights.values())
                if not all(column in data.column_names for column in caption_columns):
                    raise ValueError(
                        f"Caption columns {caption_columns} not found in the dataset. Available columns are: {data.column_names}"
                    )
        else:
            if isinstance(column_names, str):
                if column_names not in data.column_names:
                    raise ValueError(
                        f"Caption column {column_names} not found in the dataset. Available columns are: {data.column_names}"
                    )
                caption_columns = [column_names]
                weights = [1] if weights == -1 else [weights.get(column_names)]
            elif isinstance(column_names, list):
                if not all(column in data.column_names for column in column_names):
                    raise ValueError(
                        f"Caption columns {column_names} not found in the dataset. Available columns are: {data.column_names}"
                    )
                caption_columns = column_names
                weights = [1] if weights == -1 else [weights.get(column) for column in column_names]
            else:
                raise ValueError(f"Unsupported type for column_name: {type(column_names)}")

        for column_names in constants.SUPPORTED_VIDEO_FILE_EXTENSIONS:
            if column_names in data.column_names:
                data = data.cast_column(column_names, datasets.Video())
                data = data.rename_column(column_names, "video")
                break

        self._data = data
        self._sample_index = 0
        self._precomputable_once = False
        self._caption_columns = caption_columns
        self._weights = weights

    def _get_data_iter(self):
        if self._sample_index == 0:
            return iter(self._data)
        return iter(self._data.skip(self._sample_index))

    def __iter__(self):
        while True:
            for sample in self._get_data_iter():
                self._sample_index += 1
                caption_column = random.choices(self._caption_columns, weights=self._weights, k=1)[0]
                sample["caption"] = sample[caption_column]
                yield sample

            if not self.infinite:
                logger.warning(f"Dataset {self.dataset_name} has run out of data")
                break
            else:
                # Reset offset for the next iteration
                self._sample_index = 0
                logger.warning(f"Dataset {self.dataset_name} is being re-looped")

    def load_state_dict(self, state_dict):
        self._sample_index = state_dict["sample_index"]

    def state_dict(self):
        return {"sample_index": self._sample_index}


class ValidationDataset(torch.utils.data.IterableDataset):
    def __init__(self, filename: str):
        super().__init__()

        self.filename = pathlib.Path(filename)

        if not self.filename.exists():
            raise FileNotFoundError(f"File {self.filename.as_posix()} does not exist")

        if self.filename.suffix == ".csv":
            data = datasets.load_dataset("csv", data_files=self.filename.as_posix(), split="train")
        elif self.filename.suffix == ".json":
            data = datasets.load_dataset("json", data_files=self.filename.as_posix(), split="train", field="data")
        elif self.filename.suffix == ".parquet":
            data = datasets.load_dataset("parquet", data_files=self.filename.as_posix(), split="train")
        elif self.filename.suffix == ".arrow":
            data = datasets.load_dataset("arrow", data_files=self.filename.as_posix(), split="train")
        else:
            _SUPPORTED_FILE_FORMATS = [".csv", ".json", ".parquet", ".arrow"]
            raise ValueError(
                f"Unsupported file format {self.filename.suffix} for validation dataset. Supported formats are: {_SUPPORTED_FILE_FORMATS}"
            )

        self._data = data.to_iterable_dataset()

    def __iter__(self):
        for sample in self._data:
            # For consistency reasons, we mandate that "caption" is always present in the validation dataset.
            # However, since the model specifications use "prompt", we create an alias here.
            sample["prompt"] = sample["caption"]

            # Load image or video if the path is provided
            # TODO(aryan): need to handle custom columns here for control conditions
            sample["image"] = None
            sample["video"] = None

            if sample.get("image_path", None) is not None:
                image_path = sample["image_path"]
                if not pathlib.Path(image_path).is_file() and not image_path.startswith("http"):
                    logger.warning(f"Image file {image_path.as_posix()} does not exist.")
                else:
                    sample["image"] = load_image(sample["image_path"])

            if sample.get("video_path", None) is not None:
                video_path = sample["video_path"]
                if not pathlib.Path(video_path).is_file() and not video_path.startswith("http"):
                    logger.warning(f"Video file {video_path.as_posix()} does not exist.")
                else:
                    sample["video"] = load_video(sample["video_path"])

            if sample.get("control_image_path", None) is not None:
                control_image_path = sample["control_image_path"]
                if not pathlib.Path(control_image_path).is_file() and not control_image_path.startswith("http"):
                    logger.warning(f"Control Image file {control_image_path.as_posix()} does not exist.")
                else:
                    sample["control_image"] = load_image(sample["control_image_path"])

            if sample.get("control_video_path", None) is not None:
                control_video_path = sample["control_video_path"]
                if not pathlib.Path(control_video_path).is_file() and not control_video_path.startswith("http"):
                    logger.warning(f"Control Video file {control_video_path.as_posix()} does not exist.")
                else:
                    sample["control_video"] = load_video(sample["control_video_path"])

            sample = {k: v for k, v in sample.items() if v is not None}
            yield sample


class IterableDatasetPreprocessingWrapper(
    torch.utils.data.IterableDataset, torch.distributed.checkpoint.stateful.Stateful
):
    def __init__(
        self,
        dataset: torch.utils.data.IterableDataset,
        dataset_type: str,
        id_token: Optional[str] = None,
        image_resolution_buckets: List[Tuple[int, int]] = None,
        video_resolution_buckets: List[Tuple[int, int, int]] = None,
        rename_columns: Optional[Dict[str, str]] = None,
        drop_columns: Optional[List[str]] = None,
        reshape_mode: str = "bicubic",
        remove_common_llm_caption_prefixes: bool = False,
        **kwargs,
    ):
        super().__init__()

        self.dataset = dataset
        self.dataset_type = dataset_type
        self.id_token = id_token
        self.image_resolution_buckets = image_resolution_buckets
        self.video_resolution_buckets = video_resolution_buckets
        self.rename_columns = rename_columns or {}
        self.drop_columns = drop_columns or []
        self.reshape_mode = reshape_mode
        self.remove_common_llm_caption_prefixes = remove_common_llm_caption_prefixes

        logger.info(
            f"Initializing IterableDatasetPreprocessingWrapper for the dataset with the following configuration:\n"
            f"  - Dataset Type: {dataset_type}\n"
            f"  - ID Token: {id_token}\n"
            f"  - Image Resolution Buckets: {image_resolution_buckets}\n"
            f"  - Video Resolution Buckets: {video_resolution_buckets}\n"
            f"  - Rename Columns: {rename_columns}\n"
            f"  - Reshape Mode: {reshape_mode}\n"
            f"  - Remove Common LLM Caption Prefixes: {remove_common_llm_caption_prefixes}\n"
        )

    def __iter__(self):
        logger.info("Starting IterableDatasetPreprocessingWrapper for the dataset")
        for sample in iter(self.dataset):
            for column in self.drop_columns:
                sample.pop(column, None)

            sample = {self.rename_columns.get(k, k): v for k, v in sample.items()}

            for key in sample.keys():
                if isinstance(sample[key], PIL.Image.Image):
                    sample[key] = _preprocess_image(sample[key])
                elif isinstance(sample[key], decord.VideoReader):
                    sample[key] = _preprocess_video(sample[key])

            if self.dataset_type == "image":
                if self.image_resolution_buckets:
                    sample["_original_num_frames"] = 1
                    sample["_original_height"] = sample["image"].size(1)
                    sample["_original_width"] = sample["image"].size(2)
                    sample["image"] = FF.resize_to_nearest_bucket_image(
                        sample["image"], self.image_resolution_buckets, self.reshape_mode
                    )
            elif self.dataset_type == "video":
                if self.video_resolution_buckets:
                    sample["_original_num_frames"] = sample["video"].size(0)
                    sample["_original_height"] = sample["video"].size(2)
                    sample["_original_width"] = sample["video"].size(3)
                    sample["video"], _first_frame_only = FF.resize_to_nearest_bucket_video(
                        sample["video"], self.video_resolution_buckets, self.reshape_mode
                    )
                    if _first_frame_only:
                        msg = (
                            "The number of frames in the video is less than the minimum bucket size "
                            "specified. The first frame is being used as a single frame video. This "
                            "message is logged at the first occurence and for every 128th occurence "
                            "after that."
                        )
                        logger.log_freq("WARNING", "BUCKET_TEMPORAL_SIZE_UNAVAILABLE", msg, frequency=128)
                        sample["video"] = sample["video"][:1]

<<<<<<< HEAD
            if isinstance(sample["caption"], list):
                sample["caption"] = sample["caption"][0]

=======
            caption = sample["caption"]
            if caption.startswith("b'") and caption.endswith("'"):
                caption = FF.convert_byte_str_to_str(caption)
>>>>>>> 66b3e82f
            if self.remove_common_llm_caption_prefixes:
                caption = FF.remove_prefix(caption, constants.COMMON_LLM_START_PHRASES)
            if self.id_token is not None:
                caption = f"{self.id_token} {caption}"
            sample["caption"] = caption

            yield sample

    def load_state_dict(self, state_dict):
        self.dataset.load_state_dict(state_dict["dataset"])

    def state_dict(self):
        return {"dataset": self.dataset.state_dict()}


class IterableCombinedDataset(torch.utils.data.IterableDataset, torch.distributed.checkpoint.stateful.Stateful):
    def __init__(self, datasets: List[torch.utils.data.IterableDataset], buffer_size: int, shuffle: bool = False):
        super().__init__()

        self.datasets = datasets
        self.buffer_size = buffer_size
        self.shuffle = shuffle

        logger.info(
            f"Initializing IterableCombinedDataset with the following configuration:\n"
            f"  - Number of Datasets: {len(datasets)}\n"
            f"  - Buffer Size: {buffer_size}\n"
            f"  - Shuffle: {shuffle}\n"
        )

    def __iter__(self):
        logger.info(f"Starting IterableCombinedDataset with {len(self.datasets)} datasets")
        iterators = [iter(dataset) for dataset in self.datasets]
        buffer = []
        per_iter = max(1, self.buffer_size // len(iterators))

        for index, it in enumerate(iterators):
            for _ in tqdm(range(per_iter), desc=f"Filling buffer from data iterator {index}"):
                try:
                    buffer.append((it, next(it)))
                except StopIteration:
                    continue

        while len(buffer) > 0:
            idx = 0
            if self.shuffle:
                idx = random.randint(0, len(buffer) - 1)
            current_it, sample = buffer.pop(idx)
            yield sample
            try:
                buffer.append((current_it, next(current_it)))
            except StopIteration:
                pass

    def load_state_dict(self, state_dict):
        for dataset, dataset_state_dict in zip(self.datasets, state_dict["datasets"]):
            dataset.load_state_dict(dataset_state_dict)

    def state_dict(self):
        return {"datasets": [dataset.state_dict() for dataset in self.datasets]}


# TODO(aryan): maybe write a test for this
def initialize_dataset(
    dataset_name_or_root: str,
    dataset_type: str = "video",
    streaming: bool = True,
    infinite: bool = False,
    *,
    _caption_options: Optional[Dict[str, Any]] = None,
) -> torch.utils.data.IterableDataset:
    assert dataset_type in ["image", "video"]

    try:
        does_repo_exist_on_hub = repo_exists(dataset_name_or_root, repo_type="dataset")
    except huggingface_hub.errors.HFValidationError:
        does_repo_exist_on_hub = False

    if does_repo_exist_on_hub:
        return _initialize_hub_dataset(dataset_name_or_root, dataset_type, infinite, _caption_options=_caption_options)
    else:
        return _initialize_local_dataset(
            dataset_name_or_root, dataset_type, infinite, _caption_options=_caption_options
        )


def combine_datasets(
    datasets: List[torch.utils.data.IterableDataset], buffer_size: int, shuffle: bool = False
) -> torch.utils.data.IterableDataset:
    return IterableCombinedDataset(datasets=datasets, buffer_size=buffer_size, shuffle=shuffle)


def wrap_iterable_dataset_for_preprocessing(
    dataset: torch.utils.data.IterableDataset, dataset_type: str, config: Dict[str, Any]
) -> torch.utils.data.IterableDataset:
    return IterableDatasetPreprocessingWrapper(dataset, dataset_type, **config)


def _initialize_local_dataset(
    dataset_name_or_root: str,
    dataset_type: str,
    infinite: bool = False,
    *,
    _caption_options: Optional[Dict[str, Any]] = None,
):
    root = pathlib.Path(dataset_name_or_root)
    supported_metadata_files = ["metadata.json", "metadata.jsonl", "metadata.csv"]
    metadata_files = [root / metadata_file for metadata_file in supported_metadata_files]
    metadata_files = [metadata_file for metadata_file in metadata_files if metadata_file.exists()]

    if len(metadata_files) > 1:
        raise ValueError("Found multiple metadata files. Please ensure there is only one metadata file.")

    if len(metadata_files) == 1:
        if dataset_type == "image":
            dataset = ImageFolderDataset(root.as_posix(), infinite=infinite)
        else:
            dataset = VideoFolderDataset(root.as_posix(), infinite=infinite)
        return dataset

    file_list = find_files(root.as_posix(), "*", depth=100)
    has_tar_or_parquet_files = any(file.endswith(".tar") or file.endswith(".parquet") for file in file_list)
    if has_tar_or_parquet_files:
        return _initialize_webdataset(root.as_posix(), dataset_type, infinite, _caption_options=_caption_options)

    if _has_data_caption_file_pairs(root, remote=False):
        if dataset_type == "image":
            dataset = ImageCaptionFilePairDataset(root.as_posix(), infinite=infinite)
        else:
            dataset = VideoCaptionFilePairDataset(root.as_posix(), infinite=infinite)
    elif _has_data_file_caption_file_lists(root, remote=False):
        if dataset_type == "image":
            dataset = ImageFileCaptionFileListDataset(root.as_posix(), infinite=infinite)
        else:
            dataset = VideoFileCaptionFileListDataset(root.as_posix(), infinite=infinite)
    else:
        raise ValueError(
            f"Could not find any supported dataset structure in the directory {root}. Please open an issue at "
            f"https://github.com/a-r-r-o-w/finetrainers with information about your dataset structure and we will "
            f"help you set it up."
        )

    return dataset


def _initialize_hub_dataset(
    dataset_name: str, dataset_type: str, infinite: bool = False, *, _caption_options: Optional[Dict[str, Any]] = None
):
    repo_file_list = list_repo_files(dataset_name, repo_type="dataset")
    if _has_data_caption_file_pairs(repo_file_list, remote=True):
        return _initialize_data_caption_file_dataset_from_hub(dataset_name, dataset_type, infinite)
    elif _has_data_file_caption_file_lists(repo_file_list, remote=True):
        return _initialize_data_file_caption_file_dataset_from_hub(dataset_name, dataset_type, infinite)

    has_tar_or_parquet_files = any(file.endswith(".tar") or file.endswith(".parquet") for file in repo_file_list)
    if has_tar_or_parquet_files:
        return _initialize_webdataset(dataset_name, dataset_type, infinite, _caption_options=_caption_options)

    # TODO(aryan): This should be improved
    caption_files = [pathlib.Path(file).name for file in repo_file_list if file.endswith(".txt")]
    if len(caption_files) < MAX_PRECOMPUTABLE_ITEMS_LIMIT:
        try:
            dataset_root = snapshot_download(dataset_name, repo_type="dataset")
            if dataset_type == "image":
                dataset = ImageFolderDataset(dataset_root, infinite=infinite)
            else:
                dataset = VideoFolderDataset(dataset_root, infinite=infinite)
            return dataset
        except Exception:
            pass

    raise ValueError(f"Could not load dataset {dataset_name} from the HF Hub")


def _initialize_data_caption_file_dataset_from_hub(
    dataset_name: str, dataset_type: str, infinite: bool = False
) -> torch.utils.data.IterableDataset:
    logger.info(f"Downloading dataset {dataset_name} from the HF Hub")
    dataset_root = snapshot_download(dataset_name, repo_type="dataset")
    if dataset_type == "image":
        return ImageCaptionFilePairDataset(dataset_root, infinite=infinite)
    else:
        return VideoCaptionFilePairDataset(dataset_root, infinite=infinite)


def _initialize_data_file_caption_file_dataset_from_hub(
    dataset_name: str, dataset_type: str, infinite: bool = False
) -> torch.utils.data.IterableDataset:
    logger.info(f"Downloading dataset {dataset_name} from the HF Hub")
    dataset_root = snapshot_download(dataset_name, repo_type="dataset")
    if dataset_type == "image":
        return ImageFileCaptionFileListDataset(dataset_root, infinite=infinite)
    else:
        return VideoFileCaptionFileListDataset(dataset_root, infinite=infinite)


def _initialize_webdataset(
    dataset_name: str, dataset_type: str, infinite: bool = False, _caption_options: Optional[Dict[str, Any]] = None
) -> torch.utils.data.IterableDataset:
    logger.info(f"Streaming webdataset {dataset_name} from the HF Hub")
    _caption_options = _caption_options or {}
    if dataset_type == "image":
        return ImageWebDataset(dataset_name, infinite=infinite, **_caption_options)
    else:
        return VideoWebDataset(dataset_name, infinite=infinite, **_caption_options)


def _has_data_caption_file_pairs(root: Union[pathlib.Path, List[str]], remote: bool = False) -> bool:
    # TODO(aryan): this logic can be improved
    if not remote:
        caption_files = find_files(root.as_posix(), "*.txt", depth=0)
        for caption_file in caption_files:
            caption_file = pathlib.Path(caption_file)
            for extension in [*constants.SUPPORTED_IMAGE_FILE_EXTENSIONS, *constants.SUPPORTED_VIDEO_FILE_EXTENSIONS]:
                data_filename = caption_file.with_suffix(f".{extension}")
                if data_filename.exists():
                    return True
        return False
    else:
        caption_files = [file for file in root if file.endswith(".txt")]
        for caption_file in caption_files:
            caption_file = pathlib.Path(caption_file)
            for extension in [*constants.SUPPORTED_IMAGE_FILE_EXTENSIONS, *constants.SUPPORTED_VIDEO_FILE_EXTENSIONS]:
                data_filename = caption_file.with_suffix(f".{extension}").name
                if data_filename in root:
                    return True
        return False


def _has_data_file_caption_file_lists(root: Union[pathlib.Path, List[str]], remote: bool = False) -> bool:
    # TODO(aryan): this logic can be improved
    if not remote:
        file_list = {x.name for x in root.iterdir()}
        has_caption_files = any(file in file_list for file in COMMON_CAPTION_FILES)
        has_video_files = any(file in file_list for file in COMMON_VIDEO_FILES)
        has_image_files = any(file in file_list for file in COMMON_IMAGE_FILES)
        return has_caption_files and (has_video_files or has_image_files)
    else:
        has_caption_files = any(file in root for file in COMMON_CAPTION_FILES)
        has_video_files = any(file in root for file in COMMON_VIDEO_FILES)
        has_image_files = any(file in root for file in COMMON_IMAGE_FILES)
        return has_caption_files and (has_video_files or has_image_files)


def _read_caption_from_file(filename: str) -> str:
    with open(filename, "r") as f:
        return f.read().strip()


def _preprocess_image(image: PIL.Image.Image) -> torch.Tensor:
    image = image.convert("RGB")
    image = np.array(image).astype(np.float32)
    image = torch.from_numpy(image)
    image = image.permute(2, 0, 1).contiguous() / 127.5 - 1.0
    return image


if is_datasets_version("<", "3.4.0"):

    def _preprocess_video(video: decord.VideoReader) -> torch.Tensor:
        video = video.get_batch(list(range(len(video))))
        video = video.permute(0, 3, 1, 2).contiguous()
        video = video.float() / 127.5 - 1.0
        return video

else:
    # Hardcode max frames for now. Ideally, we should allow user to set this and handle it in IterableDatasetPreprocessingWrapper
    MAX_FRAMES = 4096

    def _preprocess_video(video: torchvision.io.video_reader.VideoReader) -> torch.Tensor:
        frames = []
        # Error driven data loading! torchvision does not expose length of video
        try:
            for _ in range(MAX_FRAMES):
                frames.append(next(video)["data"])
        except StopIteration:
            pass
        video = torch.stack(frames)
        video = video.float() / 127.5 - 1.0
        return video<|MERGE_RESOLUTION|>--- conflicted
+++ resolved
@@ -753,15 +753,11 @@
                         logger.log_freq("WARNING", "BUCKET_TEMPORAL_SIZE_UNAVAILABLE", msg, frequency=128)
                         sample["video"] = sample["video"][:1]
 
-<<<<<<< HEAD
-            if isinstance(sample["caption"], list):
-                sample["caption"] = sample["caption"][0]
-
-=======
             caption = sample["caption"]
+            if isinstance(caption, list):
+                caption = caption[0]
             if caption.startswith("b'") and caption.endswith("'"):
                 caption = FF.convert_byte_str_to_str(caption)
->>>>>>> 66b3e82f
             if self.remove_common_llm_caption_prefixes:
                 caption = FF.remove_prefix(caption, constants.COMMON_LLM_START_PHRASES)
             if self.id_token is not None:
