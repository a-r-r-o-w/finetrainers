--- conflicted
+++ resolved
@@ -6,10 +6,7 @@
 from .models import ModelSpecification
 from .models.cogvideox import CogVideoXModelSpecification
 from .models.cogview4 import CogView4ControlModelSpecification, CogView4ModelSpecification
-<<<<<<< HEAD
-=======
 from .models.flux import FluxModelSpecification
->>>>>>> 022fcfe6
 from .models.hunyuan_video import HunyuanVideoModelSpecification
 from .models.ltx_video import LTXVideoModelSpecification
 from .models.wan import WanControlModelSpecification, WanModelSpecification
@@ -46,13 +43,10 @@
         TrainingType.FULL_FINETUNE: CogView4ModelSpecification,
         TrainingType.CONTROL_LORA: CogView4ControlModelSpecification,
         TrainingType.CONTROL_FULL_FINETUNE: CogView4ControlModelSpecification,
-<<<<<<< HEAD
-=======
     },
     ModelType.FLUX: {
         TrainingType.LORA: FluxModelSpecification,
         TrainingType.FULL_FINETUNE: FluxModelSpecification,
->>>>>>> 022fcfe6
     },
     ModelType.HUNYUAN_VIDEO: {
         TrainingType.LORA: HunyuanVideoModelSpecification,
