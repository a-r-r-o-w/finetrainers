--- conflicted
+++ resolved
@@ -22,16 +22,7 @@
 
 decord.bridge.set_bridge("torch")
 
-<<<<<<< HEAD
-from .constants import (
-    PRECOMPUTED_DIR_NAME,
-    PRECOMPUTED_CONDITIONS_DIR_NAME,
-    PRECOMPUTED_LATENTS_DIR_NAME,
-    COMMON_LLM_START_PHRASES,
-)
-=======
 from .constants import PRECOMPUTED_CONDITIONS_DIR_NAME, PRECOMPUTED_DIR_NAME, PRECOMPUTED_LATENTS_DIR_NAME  # noqa
->>>>>>> 018953ed
 
 
 logger = get_logger(__name__)
