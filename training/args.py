import argparse


def _get_model_args(parser: argparse.ArgumentParser) -> None:
    parser.add_argument(
        "--pretrained_model_name_or_path",
        type=str,
        default=None,
        required=True,
        help="Path to pretrained model or model identifier from huggingface.co/models.",
    )
    parser.add_argument(
        "--revision",
        type=str,
        default=None,
        required=False,
        help="Revision of pretrained model identifier from huggingface.co/models.",
    )
    parser.add_argument(
        "--variant",
        type=str,
        default=None,
        help="Variant of the model files of the pretrained model identifier from huggingface.co/models, 'e.g.' fp16",
    )
    parser.add_argument(
        "--cache_dir",
        type=str,
        default=None,
        help="The directory where the downloaded models and datasets will be stored.",
    )


def _get_dataset_args(parser: argparse.ArgumentParser) -> None:
    parser.add_argument(
        "--data_root",
        type=str,
        default=None,
        help=("A folder containing the training data."),
    )
    parser.add_argument(
        "--dataset_file",
        type=str,
        default=None,
        help=("Path to a CSV file if loading prompts/video paths using this format."),
    )
    parser.add_argument(
        "--video_column",
        type=str,
        default="video",
        help="The column of the dataset containing videos. Or, the name of the file in `--data_root` folder containing the line-separated path to video data.",
    )
    parser.add_argument(
        "--caption_column",
        type=str,
        default="text",
        help="The column of the dataset containing the instance prompt for each video. Or, the name of the file in `--data_root` folder containing the line-separated instance prompts.",
    )
    parser.add_argument(
        "--id_token",
        type=str,
        default=None,
        help="Identifier token appended to the start of each prompt if provided.",
    )
    parser.add_argument(
        "--height_buckets",
        nargs="+",
        type=int,
        default=[256, 320, 384, 480, 512, 576, 720, 768, 960, 1024, 1280, 1536],
    )
    parser.add_argument(
        "--width_buckets",
        nargs="+",
        type=int,
        default=[256, 320, 384, 480, 512, 576, 720, 768, 960, 1024, 1280, 1536],
    )
    parser.add_argument(
        "--frame_buckets",
        nargs="+",
        type=int,
        default=[49],
<<<<<<< HEAD
        help="CogVideoX1.5 need to guaranteed that ((num_frames - 1) // self.vae_scale_factor_temporal + 1) % patch_size_t != 0, such as 53"
=======
        help="CogVideoX1.5 need to guarantee that ((num_frames - 1) // self.vae_scale_factor_temporal + 1) % patch_size_t != 0, such as 53"
>>>>>>> 0b80dba1
    )
    parser.add_argument(
        "--load_tensors",
        action="store_true",
        help="Whether to use a pre-encoded tensor dataset of latents and prompt embeddings instead of videos and text prompts. The expected format is that saved by running the `prepare_dataset.py` script.",
    )
    parser.add_argument(
        "--random_flip",
        type=float,
        default=None,
        help="If random horizontal flip augmentation is to be used, this should be the flip probability.",
    )
    parser.add_argument(
        "--dataloader_num_workers",
        type=int,
        default=0,
        help="Number of subprocesses to use for data loading. 0 means that the data will be loaded in the main process.",
    )
    parser.add_argument(
        "--pin_memory",
        action="store_true",
        help="Whether or not to use the pinned memory setting in pytorch dataloader.",
    )


def _get_validation_args(parser: argparse.ArgumentParser) -> None:
    parser.add_argument(
        "--validation_prompt",
        type=str,
        default=None,
        help="One or more prompt(s) that is used during validation to verify that the model is learning. Multiple validation prompts should be separated by the '--validation_prompt_seperator' string.",
    )
    parser.add_argument(
        "--validation_images",
        type=str,
        default=None,
        help="One or more image path(s)/URLs that is used during validation to verify that the model is learning. Multiple validation paths should be separated by the '--validation_prompt_seperator' string. These should correspond to the order of the validation prompts.",
    )
    parser.add_argument(
        "--validation_prompt_separator",
        type=str,
        default=":::",
        help="String that separates multiple validation prompts",
    )
    parser.add_argument(
        "--num_validation_videos",
        type=int,
        default=1,
        help="Number of videos that should be generated during validation per `validation_prompt`.",
    )
    parser.add_argument(
        "--validation_epochs",
        type=int,
        default=None,
        help="Run validation every X training epochs. Validation consists of running the validation prompt `args.num_validation_videos` times.",
    )
    parser.add_argument(
        "--validation_steps",
        type=int,
        default=None,
        help="Run validation every X training steps. Validation consists of running the validation prompt `args.num_validation_videos` times.",
    )
    parser.add_argument(
        "--guidance_scale",
        type=float,
        default=6,
        help="The guidance scale to use while sampling validation videos.",
    )
    parser.add_argument(
        "--use_dynamic_cfg",
        action="store_true",
        default=False,
        help="Whether or not to use the default cosine dynamic guidance schedule when sampling validation videos.",
    )
    parser.add_argument(
        "--enable_model_cpu_offload",
        action="store_true",
        default=False,
        help="Whether or not to enable model-wise CPU offloading when performing validation/testing to save memory.",
    )


def _get_training_args(parser: argparse.ArgumentParser) -> None:
    parser.add_argument("--seed", type=int, default=None, help="A seed for reproducible training.")
    parser.add_argument("--rank", type=int, default=64, help="The rank for LoRA matrices.")
    parser.add_argument(
        "--lora_alpha",
        type=int,
        default=64,
        help="The lora_alpha to compute scaling factor (lora_alpha / rank) for LoRA matrices.",
    )
    parser.add_argument(
        "--mixed_precision",
        type=str,
        default=None,
        choices=["no", "fp16", "bf16"],
        help=(
            "Whether to use mixed precision. Choose between fp16 and bf16 (bfloat16). Bf16 requires PyTorch >= 1.10.and an Nvidia Ampere GPU. "
            "Default to the value of accelerate config of the current system or the flag passed with the `accelerate.launch` command. Use this "
            "argument to override the accelerate config."
        ),
    )
    parser.add_argument(
        "--output_dir",
        type=str,
        default="cogvideox-sft",
        help="The output directory where the model predictions and checkpoints will be written.",
    )
    parser.add_argument(
        "--height",
        type=int,
        default=480,
        help="All input videos are resized to this height.",
    )
    parser.add_argument(
        "--width",
        type=int,
        default=720,
        help="All input videos are resized to this width.",
    )
    parser.add_argument(
        "--video_reshape_mode",
        type=str,
        default=None,
        help="All input videos are reshaped to this mode. Choose between ['center', 'random', 'none']",
    )
    parser.add_argument("--fps", type=int, default=8, help="All input videos will be used at this FPS.")
    parser.add_argument(
        "--max_num_frames",
        type=int,
        default=49,
        help="All input videos will be truncated to these many frames.",
    )
    parser.add_argument(
        "--skip_frames_start",
        type=int,
        default=0,
        help="Number of frames to skip from the beginning of each input video. Useful if training data contains intro sequences.",
    )
    parser.add_argument(
        "--skip_frames_end",
        type=int,
        default=0,
        help="Number of frames to skip from the end of each input video. Useful if training data contains outro sequences.",
    )
    parser.add_argument(
        "--train_batch_size",
        type=int,
        default=4,
        help="Batch size (per device) for the training dataloader.",
    )
    parser.add_argument("--num_train_epochs", type=int, default=1)
    parser.add_argument(
        "--max_train_steps",
        type=int,
        default=None,
        help="Total number of training steps to perform. If provided, overrides `--num_train_epochs`.",
    )
    parser.add_argument(
        "--checkpointing_steps",
        type=int,
        default=500,
        help=(
            "Save a checkpoint of the training state every X updates. These checkpoints can be used both as final"
            " checkpoints in case they are better than the last checkpoint, and are also suitable for resuming"
            " training using `--resume_from_checkpoint`."
        ),
    )
    parser.add_argument(
        "--checkpoints_total_limit",
        type=int,
        default=None,
        help=("Max number of checkpoints to store."),
    )
    parser.add_argument(
        "--resume_from_checkpoint",
        type=str,
        default=None,
        help=(
            "Whether training should be resumed from a previous checkpoint. Use a path saved by"
            ' `--checkpointing_steps`, or `"latest"` to automatically select the last available checkpoint.'
        ),
    )
    parser.add_argument(
        "--gradient_accumulation_steps",
        type=int,
        default=1,
        help="Number of updates steps to accumulate before performing a backward/update pass.",
    )
    parser.add_argument(
        "--gradient_checkpointing",
        action="store_true",
        help="Whether or not to use gradient checkpointing to save memory at the expense of slower backward pass.",
    )
    parser.add_argument(
        "--learning_rate",
        type=float,
        default=1e-4,
        help="Initial learning rate (after the potential warmup period) to use.",
    )
    parser.add_argument(
        "--scale_lr",
        action="store_true",
        default=False,
        help="Scale the learning rate by the number of GPUs, gradient accumulation steps, and batch size.",
    )
    parser.add_argument(
        "--lr_scheduler",
        type=str,
        default="constant",
        help=(
            'The scheduler type to use. Choose between ["linear", "cosine", "cosine_with_restarts", "polynomial",'
            ' "constant", "constant_with_warmup"]'
        ),
    )
    parser.add_argument(
        "--lr_warmup_steps",
        type=int,
        default=500,
        help="Number of steps for the warmup in the lr scheduler.",
    )
    parser.add_argument(
        "--lr_num_cycles",
        type=int,
        default=1,
        help="Number of hard resets of the lr in cosine_with_restarts scheduler.",
    )
    parser.add_argument(
        "--lr_power",
        type=float,
        default=1.0,
        help="Power factor of the polynomial scheduler.",
    )
    parser.add_argument(
        "--enable_slicing",
        action="store_true",
        default=False,
        help="Whether or not to use VAE slicing for saving memory.",
    )
    parser.add_argument(
        "--enable_tiling",
        action="store_true",
        default=False,
        help="Whether or not to use VAE tiling for saving memory.",
    )
    parser.add_argument(
        "--noised_image_dropout",
        type=float,
        default=0.05,
        help="Image condition dropout probability when finetuning image-to-video.",
    )
    parser.add_argument(
        "--ignore_learned_positional_embeddings",
        action="store_true",
        default=False,
        help=(
            "Whether to ignore the learned positional embeddings when training CogVideoX Image-to-Video. This setting "
            "should be used when performing multi-resolution training, because CogVideoX-I2V does not support it "
            "otherwise. Please read the comments in https://github.com/a-r-r-o-w/cogvideox-factory/issues/26 to understand why."
        ),
    )


def _get_optimizer_args(parser: argparse.ArgumentParser) -> None:
    parser.add_argument(
        "--optimizer",
        type=lambda s: s.lower(),
        default="adam",
        choices=["adam", "adamw", "prodigy", "came"],
        help=("The optimizer type to use."),
    )
    parser.add_argument(
        "--use_8bit",
        action="store_true",
        help="Whether or not to use 8-bit optimizers from `bitsandbytes` or `bitsandbytes`.",
    )
    parser.add_argument(
        "--use_4bit",
        action="store_true",
        help="Whether or not to use 4-bit optimizers from `torchao`.",
    )
    parser.add_argument(
        "--use_torchao", action="store_true", help="Whether or not to use the `torchao` backend for optimizers."
    )
    parser.add_argument(
        "--beta1",
        type=float,
        default=0.9,
        help="The beta1 parameter for the Adam and Prodigy optimizers.",
    )
    parser.add_argument(
        "--beta2",
        type=float,
        default=0.95,
        help="The beta2 parameter for the Adam and Prodigy optimizers.",
    )
    parser.add_argument(
        "--beta3",
        type=float,
        default=None,
        help="Coefficients for computing the Prodigy optimizer's stepsize using running averages. If set to None, uses the value of square root of beta2.",
    )
    parser.add_argument(
        "--prodigy_decouple",
        action="store_true",
        help="Use AdamW style decoupled weight decay.",
    )
    parser.add_argument(
        "--weight_decay",
        type=float,
        default=1e-04,
        help="Weight decay to use for optimizer.",
    )
    parser.add_argument(
        "--epsilon",
        type=float,
        default=1e-8,
        help="Epsilon value for the Adam optimizer and Prodigy optimizers.",
    )
    parser.add_argument("--max_grad_norm", default=1.0, type=float, help="Max gradient norm.")
    parser.add_argument(
        "--prodigy_use_bias_correction",
        action="store_true",
        help="Turn on Adam's bias correction.",
    )
    parser.add_argument(
        "--prodigy_safeguard_warmup",
        action="store_true",
        help="Remove lr from the denominator of D estimate to avoid issues during warm-up stage.",
    )
    parser.add_argument(
        "--use_cpu_offload_optimizer",
        action="store_true",
        help="Whether or not to use the CPUOffloadOptimizer from TorchAO to perform optimization step and maintain parameters on the CPU.",
    )
    parser.add_argument(
        "--offload_gradients",
        action="store_true",
        help="Whether or not to offload the gradients to CPU when using the CPUOffloadOptimizer from TorchAO.",
    )


def _get_configuration_args(parser: argparse.ArgumentParser) -> None:
    parser.add_argument("--tracker_name", type=str, default=None, help="Project tracker name")
    parser.add_argument(
        "--push_to_hub",
        action="store_true",
        help="Whether or not to push the model to the Hub.",
    )
    parser.add_argument(
        "--hub_token",
        type=str,
        default=None,
        help="The token to use to push to the Model Hub.",
    )
    parser.add_argument(
        "--hub_model_id",
        type=str,
        default=None,
        help="The name of the repository to keep in sync with the local `output_dir`.",
    )
    parser.add_argument(
        "--logging_dir",
        type=str,
        default="logs",
        help="Directory where logs are stored.",
    )
    parser.add_argument(
        "--allow_tf32",
        action="store_true",
        help=(
            "Whether or not to allow TF32 on Ampere GPUs. Can be used to speed up training. For more information, see"
            " https://pytorch.org/docs/stable/notes/cuda.html#tensorfloat-32-tf32-on-ampere-devices"
        ),
    )
    parser.add_argument(
        "--nccl_timeout",
        type=int,
        default=600,
        help="Maximum timeout duration before which allgather, or related, operations fail in multi-GPU/multi-node training settings.",
    )
    parser.add_argument(
        "--report_to",
        type=str,
        default=None,
        help=(
            'The integration to report the results and logs to. Supported platforms are `"tensorboard"`'
            ' (default), `"wandb"` and `"comet_ml"`. Use `"all"` to report to all integrations.'
        ),
    )


def get_args():
    parser = argparse.ArgumentParser(description="Simple example of a training script for CogVideoX.")

    _get_model_args(parser)
    _get_dataset_args(parser)
    _get_training_args(parser)
    _get_validation_args(parser)
    _get_optimizer_args(parser)
    _get_configuration_args(parser)

    return parser.parse_args()<|MERGE_RESOLUTION|>--- conflicted
+++ resolved
@@ -78,11 +78,7 @@
         nargs="+",
         type=int,
         default=[49],
-<<<<<<< HEAD
-        help="CogVideoX1.5 need to guaranteed that ((num_frames - 1) // self.vae_scale_factor_temporal + 1) % patch_size_t != 0, such as 53"
-=======
         help="CogVideoX1.5 need to guarantee that ((num_frames - 1) // self.vae_scale_factor_temporal + 1) % patch_size_t != 0, such as 53"
->>>>>>> 0b80dba1
     )
     parser.add_argument(
         "--load_tensors",
